--- conflicted
+++ resolved
@@ -59,12 +59,8 @@
 	}
 
 	enc.Withdrawals = e.Withdrawals
-<<<<<<< HEAD
-
-=======
 	enc.BlobGasUsed = (*hexutil.Uint64)(e.BlobGasUsed)
 	enc.ExcessBlobGas = (*hexutil.Uint64)(e.ExcessBlobGas)
->>>>>>> bed84606
 	return json.Marshal(&enc)
 }
 
@@ -185,15 +181,11 @@
 	if dec.Withdrawals != nil {
 		e.Withdrawals = dec.Withdrawals
 	}
-<<<<<<< HEAD
-
-=======
 	if dec.BlobGasUsed != nil {
 		e.BlobGasUsed = (*uint64)(dec.BlobGasUsed)
 	}
 	if dec.ExcessBlobGas != nil {
 		e.ExcessBlobGas = (*uint64)(dec.ExcessBlobGas)
 	}
->>>>>>> bed84606
 	return nil
 }