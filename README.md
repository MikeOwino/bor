--- conflicted
+++ resolved
@@ -6,14 +6,7 @@
 )](https://pkg.go.dev/github.com/maticnetwork/bor)
 [![Go Report Card](https://goreportcard.com/badge/github.com/maticnetwork/bor)](https://goreportcard.com/report/github.com/maticnetwork/bor)
 ![MIT License](https://img.shields.io/github/license/maticnetwork/bor)
-<<<<<<< HEAD
-![contributors](https://img.shields.io/github/contributors-anon/maticnetwork/bor)
-![size](https://img.shields.io/github/languages/code-size/maticnetwork/bor)
-![lines](https://img.shields.io/tokei/lines/github/maticnetwork/bor)
 [![Discord](https://img.shields.io/discord/714888181740339261?color=1C1CE1&label=Polygon%20%7C%20Discord%20%F0%9F%91%8B%20&style=flat-square)](https://discord.com/invite/0xPolygonDevs)
-=======
-[![Discord](https://img.shields.io/discord/714888181740339261?color=1C1CE1&label=Polygon%20%7C%20Discord%20%F0%9F%91%8B%20&style=flat-square)](https://discord.gg/zdwkdvMNY2)
->>>>>>> 8613ff1c
 [![Twitter Follow](https://img.shields.io/twitter/follow/0xPolygon.svg?style=social)](https://twitter.com/0xPolygon)
 
 ### Installing bor using packaging
@@ -64,50 +57,7 @@
 
 Thank you for considering helping out with the source code! We welcome contributions from anyone on the internet, and are grateful for even the smallest of fixes! If you'd like to contribute to bor, please fork, fix, commit and send a pull request for the maintainers to review and merge into the main code base. 
 
-<<<<<<< HEAD
-1. Create new branch for your changes
-
-    ```
-    $ git checkout -b new_branch_name
-    ```
-
-2. Commit and prepare for pull request (PR). In your PR commit message, reference the issue it resolves (see [how to link a commit message to an issue using a keyword](https://docs.github.com/en/free-pro-team@latest/github/managing-your-work-on-github/linking-a-pull-request-to-an-issue#linking-a-pull-request-to-an-issue-using-a-keyword).
-
-
-    Checkout our [Git-Rules](https://wiki.polygon.technology/docs/contribute/orientation/#git-rules)
-
-    ```
-    $ git commit -m "brief description of changes [Fixes #1234]"
-    ```
-
-3. Push to your GitHub account
-
-    ```
-    $ git push
-    ```
-
-### Submit your PR
-
-- After your changes are committed to your GitHub fork, submit a pull request (PR) to the `master` branch of the `maticnetwork/bor` repo
-- In your PR description, reference the issue it resolves (see [linking a pull request to an issue using a keyword](https://docs.github.com/en/free-pro-team@latest/github/managing-your-work-on-github/linking-a-pull-request-to-an-issue#linking-a-pull-request-to-an-issue-using-a-keyword))
-  - ex. `Updates out of date content [Fixes #1234]`
-- Why not say hi and draw attention to your PR in [our discord server](https://discord.com/invite/0xPolygonDevs)?
-
-### Wait for review
-
-- The team reviews every PR
-- Acceptable PRs will be approved & merged into the `master` branch
-
-<hr style="margin-top: 3em; margin-bottom: 3em;">
-
-## Release
-
-- You can [view the history of releases](https://github.com/maticnetwork/bor/releases), which include PR highlights
-
-<hr style="margin-top: 3em; margin-bottom: 3em;">
-=======
 From the outset we defined some guidelines to ensure new contributions only ever enhance the project:
->>>>>>> 8613ff1c
 
 * Quality: Code in the Polygon project should meet the style guidelines, with sufficient test-cases, descriptive commit messages, evidence that the contribution does not break any compatibility commitments or cause adverse feature interactions, and evidence of high-quality peer-review. Code must adhere to the official Go [formatting](https://golang.org/doc/effective_go.html#formatting) guidelines (i.e. uses [gofmt](https://golang.org/cmd/gofmt/)).
 * Testing: Please ensure that the updated code passes all the tests locally before submitting a pull request. In order to run unit tests, run `make test` and to run integration tests, run `make test-integration`.
