--- conflicted
+++ resolved
@@ -109,14 +109,8 @@
 	if err != nil {
 		return 0, b, err
 	}
-<<<<<<< HEAD
-
-	switch {
-	case len(content) == 0:
-=======
 	switch n := len(content); n {
 	case 0:
->>>>>>> aadddf3a
 		return 0, rest, nil
 	case 1:
 		if content[0] == 0 {
