--- conflicted
+++ resolved
@@ -1209,14 +1209,7 @@
 		return uint64(b), err
 	default:
 		buffer := s.uintbuf[:8]
-<<<<<<< HEAD
-		for i := range buffer {
-			buffer[i] = 0
-		}
-
-=======
 		clear(buffer)
->>>>>>> aadddf3a
 		start := int(8 - size)
 		if err := s.readFull(buffer[start:]); err != nil {
 			return 0, err
