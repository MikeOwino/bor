// Copyright 2017 The go-ethereum Authors
// This file is part of the go-ethereum library.
//
// The go-ethereum library is free software: you can redistribute it and/or modify
// it under the terms of the GNU Lesser General Public License as published by
// the Free Software Foundation, either version 3 of the License, or
// (at your option) any later version.
//
// The go-ethereum library is distributed in the hope that it will be useful,
// but WITHOUT ANY WARRANTY; without even the implied warranty of
// MERCHANTABILITY or FITNESS FOR A PARTICULAR PURPOSE. See the
// GNU Lesser General Public License for more details.
//
// You should have received a copy of the GNU Lesser General Public License
// along with the go-ethereum library. If not, see <http://www.gnu.org/licenses/>.

package ethash

import (
<<<<<<< HEAD
	"context"
	"io/ioutil"
=======
>>>>>>> ea9e62ca
	"math/big"
	"math/rand"
	"os"
	"sync"
	"testing"
	"time"

	"github.com/ethereum/go-ethereum/common"
	"github.com/ethereum/go-ethereum/common/hexutil"
	"github.com/ethereum/go-ethereum/core/types"
)

// Tests that ethash works correctly in test mode.
func TestTestMode(t *testing.T) {
	header := &types.Header{Number: big.NewInt(1), Difficulty: big.NewInt(100)}

	ethash := NewTester(nil, false)
	defer ethash.Close()

	results := make(chan *types.Block)
	err := ethash.Seal(context.Background(), nil, types.NewBlockWithHeader(header), results, nil)
	if err != nil {
		t.Fatalf("failed to seal block: %v", err)
	}
	select {
	case block := <-results:
		header.Nonce = types.EncodeNonce(block.Nonce())
		header.MixDigest = block.MixDigest()
		if err := ethash.verifySeal(nil, header, false); err != nil {
			t.Fatalf("unexpected verification error: %v", err)
		}
	case <-time.NewTimer(4 * time.Second).C:
		t.Error("sealing result timeout")
	}
}

// This test checks that cache lru logic doesn't crash under load.
// It reproduces https://github.com/ethereum/go-ethereum/issues/14943
func TestCacheFileEvict(t *testing.T) {
	// TODO: t.TempDir fails to remove the directory on Windows
	// \AppData\Local\Temp\1\TestCacheFileEvict2179435125\001\cache-R23-0000000000000000: Access is denied.
	tmpdir, err := os.MkdirTemp("", "ethash-test")
	if err != nil {
		t.Fatal(err)
	}
	defer os.RemoveAll(tmpdir)

	config := Config{
		CachesInMem:  3,
		CachesOnDisk: 10,
		CacheDir:     tmpdir,
		PowMode:      ModeTest,
	}
	e := New(config, nil, false)
	defer e.Close()

	workers := 8
	epochs := 100
	var wg sync.WaitGroup
	wg.Add(workers)
	for i := 0; i < workers; i++ {
		go verifyTest(&wg, e, i, epochs)
	}
	wg.Wait()
}

func verifyTest(wg *sync.WaitGroup, e *Ethash, workerIndex, epochs int) {
	defer wg.Done()

	const wiggle = 4 * epochLength
	r := rand.New(rand.NewSource(int64(workerIndex)))
	for epoch := 0; epoch < epochs; epoch++ {
		block := int64(epoch)*epochLength - wiggle/2 + r.Int63n(wiggle)
		if block < 0 {
			block = 0
		}
		header := &types.Header{Number: big.NewInt(block), Difficulty: big.NewInt(100)}
		e.verifySeal(nil, header, false)
	}
}

func TestRemoteSealer(t *testing.T) {
	ethash := NewTester(nil, false)
	defer ethash.Close()

	api := &API{ethash}
	if _, err := api.GetWork(); err != errNoMiningWork {
		t.Error("expect to return an error indicate there is no mining work")
	}
	header := &types.Header{Number: big.NewInt(1), Difficulty: big.NewInt(100)}
	block := types.NewBlockWithHeader(header)
	sealhash := ethash.SealHash(header)

	// Push new work.
	results := make(chan *types.Block)
	err := ethash.Seal(context.Background(), nil, block, results, nil)

	if err != nil {
		t.Error("error in sealing block")
	}

	var work [4]string
	if work, err = api.GetWork(); err != nil || work[0] != sealhash.Hex() {
		t.Error("expect to return a mining work has same hash")
	}

	if res := api.SubmitWork(types.BlockNonce{}, sealhash, common.Hash{}); res {
		t.Error("expect to return false when submit a fake solution")
	}
	// Push new block with same block number to replace the original one.
	header = &types.Header{Number: big.NewInt(1), Difficulty: big.NewInt(1000)}
	block = types.NewBlockWithHeader(header)
	sealhash = ethash.SealHash(header)
	err = ethash.Seal(context.Background(), nil, block, results, nil)

	if err != nil {
		t.Error("error in sealing block")
	}

	if work, err = api.GetWork(); err != nil || work[0] != sealhash.Hex() {
		t.Error("expect to return the latest pushed work")
	}
}

func TestHashrate(t *testing.T) {
	var (
		hashrate = []hexutil.Uint64{100, 200, 300}
		expect   uint64
		ids      = []common.Hash{common.HexToHash("a"), common.HexToHash("b"), common.HexToHash("c")}
	)
	ethash := NewTester(nil, false)
	defer ethash.Close()

	if tot := ethash.Hashrate(); tot != 0 {
		t.Error("expect the result should be zero")
	}

	api := &API{ethash}
	for i := 0; i < len(hashrate); i += 1 {
		if res := api.SubmitHashrate(hashrate[i], ids[i]); !res {
			t.Error("remote miner submit hashrate failed")
		}
		expect += uint64(hashrate[i])
	}
	if tot := ethash.Hashrate(); tot != float64(expect) {
		t.Error("expect total hashrate should be same")
	}
}

func TestClosedRemoteSealer(t *testing.T) {
	ethash := NewTester(nil, false)
	time.Sleep(1 * time.Second) // ensure exit channel is listening
	ethash.Close()

	api := &API{ethash}
	if _, err := api.GetWork(); err != errEthashStopped {
		t.Error("expect to return an error to indicate ethash is stopped")
	}

	if res := api.SubmitHashrate(hexutil.Uint64(100), common.HexToHash("a")); res {
		t.Error("expect to return false when submit hashrate to a stopped ethash")
	}
}<|MERGE_RESOLUTION|>--- conflicted
+++ resolved
@@ -17,11 +17,8 @@
 package ethash
 
 import (
-<<<<<<< HEAD
 	"context"
 	"io/ioutil"
-=======
->>>>>>> ea9e62ca
 	"math/big"
 	"math/rand"
 	"os"
