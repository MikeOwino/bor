--- conflicted
+++ resolved
@@ -141,12 +141,7 @@
 		if err != nil {
 			panic(err)
 		}
-<<<<<<< HEAD
-
-		if err := backend.TxPool().AddLocal(tx); err != nil {
-=======
 		if err := backend.TxPool().Add([]*txpool.Transaction{{Tx: tx}}, true, false); err != nil {
->>>>>>> bed84606
 			panic(err)
 		}
 
