--- conflicted
+++ resolved
@@ -88,19 +88,6 @@
 	return ks
 }
 
-<<<<<<< HEAD
-// NewPlaintextKeyStore creates a keystore for the given directory.
-// Deprecated: Use NewKeyStore.
-func NewPlaintextKeyStore(keydir string) *KeyStore {
-	keydir, _ = filepath.Abs(keydir)
-	ks := &KeyStore{storage: &keyStorePlain{keydir}}
-	ks.init(keydir)
-
-	return ks
-}
-
-=======
->>>>>>> aadddf3a
 func (ks *KeyStore) init(keydir string) {
 	// Lock the mutex since the account cache might call back with events
 	ks.mu.Lock()
