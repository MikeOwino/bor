--- conflicted
+++ resolved
@@ -178,12 +178,8 @@
 // safely used to calculate a signature from.
 //
 // The hash is calculated as
-<<<<<<< HEAD
-//   keccak256("\x19Ethereum Signed Message:\n"${message length}${message}).
-=======
 //
 //	keccak256("\x19Ethereum Signed Message:\n"${message length}${message}).
->>>>>>> ea9e62ca
 //
 // This gives context to the signed message and prevents signing of transactions.
 func TextHash(data []byte) []byte {
@@ -195,12 +191,8 @@
 // safely used to calculate a signature from.
 //
 // The hash is calculated as
-<<<<<<< HEAD
-//   keccak256("\x19Ethereum Signed Message:\n"${message length}${message}).
-=======
 //
 //	keccak256("\x19Ethereum Signed Message:\n"${message length}${message}).
->>>>>>> ea9e62ca
 //
 // This gives context to the signed message and prevents signing of transactions.
 func TextAndHash(data []byte) ([]byte, string) {
