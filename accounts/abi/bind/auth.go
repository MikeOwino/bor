// Copyright 2016 The go-ethereum Authors
// This file is part of the go-ethereum library.
//
// The go-ethereum library is free software: you can redistribute it and/or modify
// it under the terms of the GNU Lesser General Public License as published by
// the Free Software Foundation, either version 3 of the License, or
// (at your option) any later version.
//
// The go-ethereum library is distributed in the hope that it will be useful,
// but WITHOUT ANY WARRANTY; without even the implied warranty of
// MERCHANTABILITY or FITNESS FOR A PARTICULAR PURPOSE. See the
// GNU Lesser General Public License for more details.
//
// You should have received a copy of the GNU Lesser General Public License
// along with the go-ethereum library. If not, see <http://www.gnu.org/licenses/>.

package bind

import (
	"context"
	"crypto/ecdsa"
	"errors"
	"io"
	"math/big"

	"github.com/ethereum/go-ethereum/accounts"
	"github.com/ethereum/go-ethereum/accounts/external"
	"github.com/ethereum/go-ethereum/accounts/keystore"
	"github.com/ethereum/go-ethereum/common"
	"github.com/ethereum/go-ethereum/core/types"
	"github.com/ethereum/go-ethereum/crypto"
	"github.com/ethereum/go-ethereum/log"
)

// ErrNoChainID is returned whenever the user failed to specify a chain id.
var ErrNoChainID = errors.New("no chain id specified")

// ErrNotAuthorized is returned when an account is not properly unlocked.
var ErrNotAuthorized = errors.New("not authorized to sign this account")

// NewTransactor is a utility method to easily create a transaction signer from
// an encrypted json key stream and the associated passphrase.
//
// Deprecated: Use NewTransactorWithChainID instead.
func NewTransactor(keyin io.Reader, passphrase string) (*TransactOpts, error) {
	log.Warn("WARNING: NewTransactor has been deprecated in favour of NewTransactorWithChainID")

	json, err := io.ReadAll(keyin)
	if err != nil {
		return nil, err
	}

	key, err := keystore.DecryptKey(json, passphrase)
	if err != nil {
		return nil, err
	}

	return NewKeyedTransactor(key.PrivateKey), nil
}

// NewKeyStoreTransactor is a utility method to easily create a transaction signer from
// a decrypted key from a keystore.
//
// Deprecated: Use NewKeyStoreTransactorWithChainID instead.
func NewKeyStoreTransactor(keystore *keystore.KeyStore, account accounts.Account) (*TransactOpts, error) {
	log.Warn("WARNING: NewKeyStoreTransactor has been deprecated in favour of NewTransactorWithChainID")

	signer := types.HomesteadSigner{}

	return &TransactOpts{
		From: account.Address,
		Signer: func(address common.Address, tx *types.Transaction) (*types.Transaction, error) {
			if address != account.Address {
				return nil, ErrNotAuthorized
			}
			signature, err := keystore.SignHash(account, signer.Hash(tx).Bytes())
			if err != nil {
				return nil, err
			}
			return tx.WithSignature(signer, signature)
		},
		Context: context.Background(),
	}, nil
}

// NewKeyedTransactor is a utility method to easily create a transaction signer
// from a single private key.
//
// Deprecated: Use NewKeyedTransactorWithChainID instead.
func NewKeyedTransactor(key *ecdsa.PrivateKey) *TransactOpts {
	log.Warn("WARNING: NewKeyedTransactor has been deprecated in favour of NewKeyedTransactorWithChainID")

	keyAddr := crypto.PubkeyToAddress(key.PublicKey)
	signer := types.HomesteadSigner{}

	return &TransactOpts{
		From: keyAddr,
		Signer: func(address common.Address, tx *types.Transaction) (*types.Transaction, error) {
			if address != keyAddr {
				return nil, ErrNotAuthorized
			}
			signature, err := crypto.Sign(signer.Hash(tx).Bytes(), key)
			if err != nil {
				return nil, err
			}
			return tx.WithSignature(signer, signature)
		},
		Context: context.Background(),
	}
}

// NewTransactorWithChainID is a utility method to easily create a transaction signer from
// an encrypted json key stream and the associated passphrase.
func NewTransactorWithChainID(keyin io.Reader, passphrase string, chainID *big.Int) (*TransactOpts, error) {
	json, err := io.ReadAll(keyin)
	if err != nil {
		return nil, err
	}

	key, err := keystore.DecryptKey(json, passphrase)
	if err != nil {
		return nil, err
	}

	return NewKeyedTransactorWithChainID(key.PrivateKey, chainID)
}

// NewKeyStoreTransactorWithChainID is a utility method to easily create a transaction signer from
// a decrypted key from a keystore.
func NewKeyStoreTransactorWithChainID(keystore *keystore.KeyStore, account accounts.Account, chainID *big.Int) (*TransactOpts, error) {
	if chainID == nil {
		return nil, ErrNoChainID
	}

	signer := types.LatestSignerForChainID(chainID)

	return &TransactOpts{
		From: account.Address,
		Signer: func(address common.Address, tx *types.Transaction) (*types.Transaction, error) {
			if address != account.Address {
				return nil, ErrNotAuthorized
			}
			signature, err := keystore.SignHash(account, signer.Hash(tx).Bytes())
			if err != nil {
				return nil, err
			}
			return tx.WithSignature(signer, signature)
		},
		Context: context.Background(),
	}, nil
}

// NewKeyedTransactorWithChainID is a utility method to easily create a transaction signer
// from a single private key.
func NewKeyedTransactorWithChainID(key *ecdsa.PrivateKey, chainID *big.Int) (*TransactOpts, error) {
<<<<<<< HEAD
	keyAddr := crypto.PubkeyToAddress(key.PublicKey)

	if chainID == nil {
		return nil, ErrNoChainID
	}

=======
	if chainID == nil {
		return nil, ErrNoChainID
	}
	keyAddr := crypto.PubkeyToAddress(key.PublicKey)
>>>>>>> aadddf3a
	signer := types.LatestSignerForChainID(chainID)

	return &TransactOpts{
		From: keyAddr,
		Signer: func(address common.Address, tx *types.Transaction) (*types.Transaction, error) {
			if address != keyAddr {
				return nil, ErrNotAuthorized
			}
			signature, err := crypto.Sign(signer.Hash(tx).Bytes(), key)
			if err != nil {
				return nil, err
			}
			return tx.WithSignature(signer, signature)
		},
		Context: context.Background(),
	}, nil
}

// NewClefTransactor is a utility method to easily create a transaction signer
// with a clef backend.
func NewClefTransactor(clef *external.ExternalSigner, account accounts.Account) *TransactOpts {
	return &TransactOpts{
		From: account.Address,
		Signer: func(address common.Address, transaction *types.Transaction) (*types.Transaction, error) {
			if address != account.Address {
				return nil, ErrNotAuthorized
			}
			return clef.SignTx(account, transaction, nil) // Clef enforces its own chain id
		},
		Context: context.Background(),
	}
}<|MERGE_RESOLUTION|>--- conflicted
+++ resolved
@@ -153,19 +153,10 @@
 // NewKeyedTransactorWithChainID is a utility method to easily create a transaction signer
 // from a single private key.
 func NewKeyedTransactorWithChainID(key *ecdsa.PrivateKey, chainID *big.Int) (*TransactOpts, error) {
-<<<<<<< HEAD
-	keyAddr := crypto.PubkeyToAddress(key.PublicKey)
-
-	if chainID == nil {
-		return nil, ErrNoChainID
-	}
-
-=======
 	if chainID == nil {
 		return nil, ErrNoChainID
 	}
 	keyAddr := crypto.PubkeyToAddress(key.PublicKey)
->>>>>>> aadddf3a
 	signer := types.LatestSignerForChainID(chainID)
 
 	return &TransactOpts{
