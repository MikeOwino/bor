// Copyright 2015 The go-ethereum Authors
// This file is part of the go-ethereum library.
//
// The go-ethereum library is free software: you can redistribute it and/or modify
// it under the terms of the GNU Lesser General Public License as published by
// the Free Software Foundation, either version 3 of the License, or
// (at your option) any later version.
//
// The go-ethereum library is distributed in the hope that it will be useful,
// but WITHOUT ANY WARRANTY; without even the implied warranty of
// MERCHANTABILITY or FITNESS FOR A PARTICULAR PURPOSE. See the
// GNU Lesser General Public License for more details.
//
// You should have received a copy of the GNU Lesser General Public License
// along with the go-ethereum library. If not, see <http://www.gnu.org/licenses/>.

package abi

import (
	"fmt"
	"strings"

	"github.com/ethereum/go-ethereum/crypto"
)

// FunctionType represents different types of functions a contract might have.
type FunctionType int

const (
	// Constructor represents the constructor of the contract.
	// The constructor function is called while deploying a contract.
	Constructor FunctionType = iota
	// Fallback represents the fallback function.
	// This function is executed if no other function matches the given function
	// signature and no receive function is specified.
	Fallback
	// Receive represents the receive function.
	// This function is executed on plain Ether transfers.
	Receive
	// Function represents a normal function.
	Function
)

// Method represents a callable given a `Name` and whether the method is a constant.
// If the method is `Const` no transaction needs to be created for this
// particular Method call. It can easily be simulated using a local VM.
// For example a `Balance()` method only needs to retrieve something
// from the storage and therefore requires no Tx to be sent to the
// network. A method such as `Transact` does require a Tx and thus will
// be flagged `false`.
// Input specifies the required input parameters for this gives method.
type Method struct {
	// Name is the method name used for internal representation. It's derived from
	// the raw name and a suffix will be added in the case of a function overload.
	//
	// e.g.
	// These are two functions that have the same name:
	// * foo(int,int)
	// * foo(uint,uint)
	// The method name of the first one will be resolved as foo while the second one
	// will be resolved as foo0.
	Name    string
	RawName string // RawName is the raw method name parsed from ABI

	// Type indicates whether the method is a
	// special fallback introduced in solidity v0.6.0
	Type FunctionType

	// StateMutability indicates the mutability state of method,
	// the default value is nonpayable. It can be empty if the abi
	// is generated by legacy compiler.
	StateMutability string

	// Legacy indicators generated by compiler before v0.6.0
	Constant bool
	Payable  bool

	Inputs  Arguments
	Outputs Arguments
	str     string
	// Sig returns the methods string signature according to the ABI spec.
	// e.g.		function foo(uint32 a, int b) = "foo(uint32,int256)"
	// Please note that "int" is substitute for its canonical representation "int256"
	Sig string
	// ID returns the canonical representation of the method's signature used by the
	// abi definition to identify method names and types.
	ID []byte
}

// NewMethod creates a new Method.
// A method should always be created using NewMethod.
// It also precomputes the sig representation and the string representation
// of the method.
func NewMethod(name string, rawName string, funType FunctionType, mutability string, isConst, isPayable bool, inputs Arguments, outputs Arguments) Method {
	var (
		types       = make([]string, len(inputs))
		inputNames  = make([]string, len(inputs))
		outputNames = make([]string, len(outputs))
	)

	for i, input := range inputs {
		inputNames[i] = fmt.Sprintf("%v %v", input.Type, input.Name)
		types[i] = input.Type.String()
	}

	for i, output := range outputs {
		outputNames[i] = output.Type.String()
		if len(output.Name) > 0 {
			outputNames[i] += fmt.Sprintf(" %v", output.Name)
		}
	}
	// calculate the signature and method id. Note only function
	// has meaningful signature and id.
	var (
		sig string
		id  []byte
	)

	if funType == Function {
		sig = fmt.Sprintf("%v(%v)", rawName, strings.Join(types, ","))
		id = crypto.Keccak256([]byte(sig))[:4]
	}
<<<<<<< HEAD
	// Extract meaningful state mutability of solidity method.
	// If it's default value, never print it.
	state := mutability
	if state == "nonpayable" {
		state = ""
	}

	if state != "" {
		state = state + " "
	}

=======
>>>>>>> da6cdaf6
	identity := fmt.Sprintf("function %v", rawName)
	switch funType {
	case Fallback:
		identity = "fallback"
	case Receive:
		identity = "receive"
	case Constructor:
		identity = "constructor"
	}
<<<<<<< HEAD

	str := fmt.Sprintf("%v(%v) %sreturns(%v)", identity, strings.Join(inputNames, ", "), state, strings.Join(outputNames, ", "))
=======
	var str string
	// Extract meaningful state mutability of solidity method.
	// If it's empty string or default value "nonpayable", never print it.
	if mutability == "" || mutability == "nonpayable" {
		str = fmt.Sprintf("%v(%v) returns(%v)", identity, strings.Join(inputNames, ", "), strings.Join(outputNames, ", "))
	} else {
		str = fmt.Sprintf("%v(%v) %s returns(%v)", identity, strings.Join(inputNames, ", "), mutability, strings.Join(outputNames, ", "))
	}
>>>>>>> da6cdaf6

	return Method{
		Name:            name,
		RawName:         rawName,
		Type:            funType,
		StateMutability: mutability,
		Constant:        isConst,
		Payable:         isPayable,
		Inputs:          inputs,
		Outputs:         outputs,
		str:             str,
		Sig:             sig,
		ID:              id,
	}
}

func (method Method) String() string {
	return method.str
}

// IsConstant returns the indicator whether the method is read-only.
func (method Method) IsConstant() bool {
	return method.StateMutability == "view" || method.StateMutability == "pure" || method.Constant
}

// IsPayable returns the indicator whether the method can process
// plain ether transfers.
func (method Method) IsPayable() bool {
	return method.StateMutability == "payable" || method.Payable
}<|MERGE_RESOLUTION|>--- conflicted
+++ resolved
@@ -120,20 +120,6 @@
 		sig = fmt.Sprintf("%v(%v)", rawName, strings.Join(types, ","))
 		id = crypto.Keccak256([]byte(sig))[:4]
 	}
-<<<<<<< HEAD
-	// Extract meaningful state mutability of solidity method.
-	// If it's default value, never print it.
-	state := mutability
-	if state == "nonpayable" {
-		state = ""
-	}
-
-	if state != "" {
-		state = state + " "
-	}
-
-=======
->>>>>>> da6cdaf6
 	identity := fmt.Sprintf("function %v", rawName)
 	switch funType {
 	case Fallback:
@@ -143,10 +129,6 @@
 	case Constructor:
 		identity = "constructor"
 	}
-<<<<<<< HEAD
-
-	str := fmt.Sprintf("%v(%v) %sreturns(%v)", identity, strings.Join(inputNames, ", "), state, strings.Join(outputNames, ", "))
-=======
 	var str string
 	// Extract meaningful state mutability of solidity method.
 	// If it's empty string or default value "nonpayable", never print it.
@@ -155,7 +137,6 @@
 	} else {
 		str = fmt.Sprintf("%v(%v) %s returns(%v)", identity, strings.Join(inputNames, ", "), mutability, strings.Join(outputNames, ", "))
 	}
->>>>>>> da6cdaf6
 
 	return Method{
 		Name:            name,
