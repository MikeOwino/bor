// Copyright 2015 The go-ethereum Authors
// This file is part of the go-ethereum library.
//
// The go-ethereum library is free software: you can redistribute it and/or modify
// it under the terms of the GNU Lesser General Public License as published by
// the Free Software Foundation, either version 3 of the License, or
// (at your option) any later version.
//
// The go-ethereum library is distributed in the hope that it will be useful,
// but WITHOUT ANY WARRANTY; without even the implied warranty of
// MERCHANTABILITY or FITNESS FOR A PARTICULAR PURPOSE. See the
// GNU Lesser General Public License for more details.
//
// You should have received a copy of the GNU Lesser General Public License
// along with the go-ethereum library. If not, see <http://www.gnu.org/licenses/>.

package rpc

import (
	"bytes"
	"context"
	"encoding/json"
	"errors"
	"fmt"
	"io"
	"math"
	"mime"
	"net/http"
	"net/url"
	"strconv"
	"sync"
	"time"
)

const (
	defaultBodyLimit = 5 * 1024 * 1024
	contentType      = "application/json"
)

// https://www.jsonrpc.org/historical/json-rpc-over-http.html#id13
var acceptedContentTypes = []string{contentType, "application/json-rpc", "application/jsonrequest"}

type httpConn struct {
	client    *http.Client
	url       string
	closeOnce sync.Once
	closeCh   chan interface{}
	mu        sync.Mutex // protects headers
	headers   http.Header
	auth      HTTPAuth
}

// httpConn implements ServerCodec, but it is treated specially by Client
// and some methods don't work. The panic() stubs here exist to ensure
// this special treatment is correct.

func (hc *httpConn) writeJSON(context.Context, interface{}, bool) error {
	panic("writeJSON called on httpConn")
}

func (hc *httpConn) peerInfo() PeerInfo {
	panic("peerInfo called on httpConn")
}

func (hc *httpConn) remoteAddr() string {
	return hc.url
}

func (hc *httpConn) readBatch() ([]*jsonrpcMessage, bool, error) {
	<-hc.closeCh
	return nil, false, io.EOF
}

func (hc *httpConn) close() {
	hc.closeOnce.Do(func() { close(hc.closeCh) })
}

func (hc *httpConn) closed() <-chan interface{} {
	return hc.closeCh
}

// HTTPTimeouts represents the configuration params for the HTTP RPC server.
type HTTPTimeouts struct {
	// ReadTimeout is the maximum duration for reading the entire
	// request, including the body.
	//
	// Because ReadTimeout does not let Handlers make per-request
	// decisions on each request body's acceptable deadline or
	// upload rate, most users will prefer to use
	// ReadHeaderTimeout. It is valid to use them both.
	ReadTimeout time.Duration

	// ReadHeaderTimeout is the amount of time allowed to read
	// request headers. The connection's read deadline is reset
	// after reading the headers and the Handler can decide what
	// is considered too slow for the body. If ReadHeaderTimeout
	// is zero, the value of ReadTimeout is used. If both are
	// zero, there is no timeout.
	ReadHeaderTimeout time.Duration

	// WriteTimeout is the maximum duration before timing out
	// writes of the response. It is reset whenever a new
	// request's header is read. Like ReadTimeout, it does not
	// let Handlers make decisions on a per-request basis.
	WriteTimeout time.Duration

	// IdleTimeout is the maximum amount of time to wait for the
	// next request when keep-alives are enabled. If IdleTimeout
	// is zero, the value of ReadTimeout is used. If both are
	// zero, ReadHeaderTimeout is used.
	IdleTimeout time.Duration
}

// DefaultHTTPTimeouts represents the default timeout values used if further
// configuration is not provided.
var DefaultHTTPTimeouts = HTTPTimeouts{
	ReadTimeout:       10 * time.Second,
	ReadHeaderTimeout: 30 * time.Second,
	WriteTimeout:      30 * time.Second,
	IdleTimeout:       120 * time.Second,
}

// DialHTTP creates a new RPC client that connects to an RPC server over HTTP.
func DialHTTP(endpoint string) (*Client, error) {
	return DialHTTPWithClient(endpoint, new(http.Client))
}

// DialHTTPWithClient creates a new RPC client that connects to an RPC server over HTTP
// using the provided HTTP Client.
//
// Deprecated: use DialOptions and the WithHTTPClient option.
func DialHTTPWithClient(endpoint string, client *http.Client) (*Client, error) {
	// Sanity check URL so we don't end up with a client that will fail every request.
	_, err := url.Parse(endpoint)
	if err != nil {
		return nil, err
	}

	var cfg clientConfig
	cfg.httpClient = client
	fn := newClientTransportHTTP(endpoint, &cfg)
	return newClient(context.Background(), &cfg, fn)
}

func newClientTransportHTTP(endpoint string, cfg *clientConfig) reconnectFunc {
	headers := make(http.Header, 2+len(cfg.httpHeaders))
	headers.Set("accept", contentType)
	headers.Set("content-type", contentType)

	for key, values := range cfg.httpHeaders {
		headers[key] = values
	}

	client := cfg.httpClient
	if client == nil {
		client = new(http.Client)
	}

	hc := &httpConn{
		client:  client,
		headers: headers,
		url:     endpoint,
		auth:    cfg.httpAuth,
		closeCh: make(chan interface{}),
	}

	return func(ctx context.Context) (ServerCodec, error) {
		return hc, nil
	}
}

func (c *Client) sendHTTP(ctx context.Context, op *requestOp, msg interface{}) error {
	hc := c.writeConn.(*httpConn)
	respBody, err := hc.doRequest(ctx, msg)
	if err != nil {
		return err
	}
	defer respBody.Close()

	var resp jsonrpcMessage
	batch := [1]*jsonrpcMessage{&resp}
	if err := json.NewDecoder(respBody).Decode(&resp); err != nil {
		return err
	}
	op.resp <- batch[:]
	return nil
}

func (c *Client) sendBatchHTTP(ctx context.Context, op *requestOp, msgs []*jsonrpcMessage) error {
	hc := c.writeConn.(*httpConn)

	respBody, err := hc.doRequest(ctx, msgs)
	if err != nil {
		return err
	}

	defer respBody.Close()

	var respmsgs []*jsonrpcMessage
	if err := json.NewDecoder(respBody).Decode(&respmsgs); err != nil {
		return err
	}
	op.resp <- respmsgs
	return nil
}

func (hc *httpConn) doRequest(ctx context.Context, msg interface{}) (io.ReadCloser, error) {
	body, err := json.Marshal(msg)
	if err != nil {
		return nil, err
	}
	req, err := http.NewRequestWithContext(ctx, http.MethodPost, hc.url, io.NopCloser(bytes.NewReader(body)))
	if err != nil {
		return nil, err
	}
	req.ContentLength = int64(len(body))
	req.GetBody = func() (io.ReadCloser, error) { return io.NopCloser(bytes.NewReader(body)), nil }

	// set headers
	hc.mu.Lock()
	req.Header = hc.headers.Clone()
	hc.mu.Unlock()
	setHeaders(req.Header, headersFromContext(ctx))

	if hc.auth != nil {
		if err := hc.auth(req.Header); err != nil {
			return nil, err
		}
	}

	// do request
	resp, err := hc.client.Do(req)
	if err != nil {
		return nil, err
	}
	if resp.StatusCode < 200 || resp.StatusCode >= 300 {
		var buf bytes.Buffer
		var body []byte
		if _, err := buf.ReadFrom(resp.Body); err == nil {
			body = buf.Bytes()
		}

		return nil, HTTPError{
			Status:     resp.Status,
			StatusCode: resp.StatusCode,
			Body:       body,
		}
	}
	return resp.Body, nil
}

// httpServerConn turns a HTTP connection into a Conn.
type httpServerConn struct {
	io.Reader
	io.Writer
	r *http.Request
}

func (s *Server) newHTTPServerConn(r *http.Request, w http.ResponseWriter) ServerCodec {
	body := io.LimitReader(r.Body, int64(s.httpBodyLimit))
	conn := &httpServerConn{Reader: body, Writer: w, r: r}

	encoder := func(v any, isErrorResponse bool) error {
		if !isErrorResponse {
			return json.NewEncoder(conn).Encode(v)
		}

		// It's an error response and requires special treatment.
		//
		// In case of a timeout error, the response must be written before the HTTP
		// server's write timeout occurs. So we need to flush the response. The
		// Content-Length header also needs to be set to ensure the client knows
		// when it has the full response.
		encdata, err := json.Marshal(v)
		if err != nil {
			return err
		}

		w.Header().Set("content-length", strconv.Itoa(len(encdata)))

		// If this request is wrapped in a handler that might remove Content-Length (such
		// as the automatic gzip we do in package node), we need to ensure the HTTP server
		// doesn't perform chunked encoding. In case WriteTimeout is reached, the chunked
		// encoding might not be finished correctly, and some clients do not like it when
		// the final chunk is missing.
		w.Header().Set("transfer-encoding", "identity")

		_, err = w.Write(encdata)

		if f, ok := w.(http.Flusher); ok {
			f.Flush()
		}

		return err
	}

	dec := json.NewDecoder(conn)
	dec.UseNumber()

	return NewFuncCodec(conn, encoder, dec.Decode)
}

// Close does nothing and always returns nil.
func (t *httpServerConn) Close() error { return nil }

// RemoteAddr returns the peer address of the underlying connection.
func (t *httpServerConn) RemoteAddr() string {
	return t.r.RemoteAddr
}

// SetWriteDeadline does nothing and always returns nil.
func (t *httpServerConn) SetWriteDeadline(time.Time) error { return nil }

// ServeHTTP serves JSON-RPC requests over HTTP.
func (s *Server) ServeHTTP(w http.ResponseWriter, r *http.Request) {
	// Permit dumb empty requests for remote health-checks (AWS)
	if r.Method == http.MethodGet && r.ContentLength == 0 && r.URL.RawQuery == "" {
		w.WriteHeader(http.StatusOK)
		return
	}
<<<<<<< HEAD

	if code, err := validateRequest(r); err != nil {
=======
	if code, err := s.validateRequest(r); err != nil {
>>>>>>> c5ba367e
		http.Error(w, err.Error(), code)
		return
	}

	// Create request-scoped context.
	connInfo := PeerInfo{Transport: "http", RemoteAddr: r.RemoteAddr}
	connInfo.HTTP.Version = r.Proto
	connInfo.HTTP.Host = r.Host
	connInfo.HTTP.Origin = r.Header.Get("Origin")
	connInfo.HTTP.UserAgent = r.Header.Get("User-Agent")
	ctx := r.Context()
	ctx = context.WithValue(ctx, peerInfoContextKey{}, connInfo)

	// All checks passed, create a codec that reads directly from the request body
	// until EOF, writes the response to w, and orders the server to process a
	// single request.
	w.Header().Set("content-type", contentType)
<<<<<<< HEAD

	codec := newHTTPServerConn(r, w)
=======
	codec := s.newHTTPServerConn(r, w)
>>>>>>> c5ba367e
	defer codec.close()
	s.serveSingleRequest(ctx, codec)
}

// validateRequest returns a non-zero response code and error message if the
// request is invalid.
func (s *Server) validateRequest(r *http.Request) (int, error) {
	if r.Method == http.MethodPut || r.Method == http.MethodDelete {
		return http.StatusMethodNotAllowed, errors.New("method not allowed")
	}
<<<<<<< HEAD

	if r.ContentLength > maxRequestContentLength {
		err := fmt.Errorf("content length too large (%d>%d)", r.ContentLength, maxRequestContentLength)
=======
	if r.ContentLength > int64(s.httpBodyLimit) {
		err := fmt.Errorf("content length too large (%d>%d)", r.ContentLength, s.httpBodyLimit)
>>>>>>> c5ba367e
		return http.StatusRequestEntityTooLarge, err
	}
	// Allow OPTIONS (regardless of content-type)
	if r.Method == http.MethodOptions {
		return 0, nil
	}
	// Check content-type
	if mt, _, err := mime.ParseMediaType(r.Header.Get("content-type")); err == nil {
		for _, accepted := range acceptedContentTypes {
			if accepted == mt {
				return 0, nil
			}
		}
	}
	// Invalid content-type
	err := fmt.Errorf("invalid content type, only %s is supported", contentType)

	return http.StatusUnsupportedMediaType, err
}

// ContextRequestTimeout returns the request timeout derived from the given context.
func ContextRequestTimeout(ctx context.Context) (time.Duration, bool) {
	timeout := time.Duration(math.MaxInt64)
	hasTimeout := false
	setTimeout := func(d time.Duration) {
		if d < timeout {
			timeout = d
			hasTimeout = true
		}
	}

	if deadline, ok := ctx.Deadline(); ok {
		setTimeout(time.Until(deadline))
	}

	// If the context is an HTTP request context, use the server's WriteTimeout.
	httpSrv, ok := ctx.Value(http.ServerContextKey).(*http.Server)
	if ok && httpSrv.WriteTimeout > 0 {
		wt := httpSrv.WriteTimeout
		// When a write timeout is configured, we need to send the response message before
		// the HTTP server cuts connection. So our internal timeout must be earlier than
		// the server's true timeout.
		//
		// Note: Timeouts are sanitized to be a minimum of 1 second.
		// Also see issue: https://github.com/golang/go/issues/47229
		wt -= 100 * time.Millisecond
		setTimeout(wt)
	}

	return timeout, hasTimeout
}<|MERGE_RESOLUTION|>--- conflicted
+++ resolved
@@ -318,12 +318,7 @@
 		w.WriteHeader(http.StatusOK)
 		return
 	}
-<<<<<<< HEAD
-
-	if code, err := validateRequest(r); err != nil {
-=======
 	if code, err := s.validateRequest(r); err != nil {
->>>>>>> c5ba367e
 		http.Error(w, err.Error(), code)
 		return
 	}
@@ -341,12 +336,7 @@
 	// until EOF, writes the response to w, and orders the server to process a
 	// single request.
 	w.Header().Set("content-type", contentType)
-<<<<<<< HEAD
-
-	codec := newHTTPServerConn(r, w)
-=======
 	codec := s.newHTTPServerConn(r, w)
->>>>>>> c5ba367e
 	defer codec.close()
 	s.serveSingleRequest(ctx, codec)
 }
@@ -357,14 +347,8 @@
 	if r.Method == http.MethodPut || r.Method == http.MethodDelete {
 		return http.StatusMethodNotAllowed, errors.New("method not allowed")
 	}
-<<<<<<< HEAD
-
-	if r.ContentLength > maxRequestContentLength {
-		err := fmt.Errorf("content length too large (%d>%d)", r.ContentLength, maxRequestContentLength)
-=======
 	if r.ContentLength > int64(s.httpBodyLimit) {
 		err := fmt.Errorf("content length too large (%d>%d)", r.ContentLength, s.httpBodyLimit)
->>>>>>> c5ba367e
 		return http.StatusRequestEntityTooLarge, err
 	}
 	// Allow OPTIONS (regardless of content-type)
