name: CI
on:
  push:
    branches:
      - "master"
      - "qa"
      - "develop"
  pull_request:
    branches:
      - "**"
    types: [opened, synchronize]

concurrency:
  group: build-${{ github.event.pull_request.number || github.ref }}
  cancel-in-progress: true

jobs:
  build:
    if: (github.event.action != 'closed' || github.event.pull_request.merged == true)
    strategy:
      matrix:
        os: [ ubuntu-20.04 ] # list of os: https://github.com/actions/virtual-environments
    runs-on: ${{ matrix.os }}
    steps:
        - uses: actions/checkout@v4
        - run: |
            git submodule update --init --recursive --force
            git fetch --no-tags --prune --depth=1 origin +refs/heads/master:refs/remotes/origin/master

        - uses: actions/setup-go@v5
          with:
            go-version: 1.22.x

        - name: Install dependencies on Linux
          if: runner.os == 'Linux'
          run: sudo apt update && sudo apt install build-essential

        - uses: actions/cache@v3
          with:
            path: |
              ~/.cache/go-build
              ~/Library/Caches/go-build
              ~/go/pkg/mod
            key: ${{ runner.os }}-go-${{ hashFiles('**/go.sum') }}
            restore-keys: ${{ runner.os }}-go-

        - name: Build
          run: make all

  lint:
    if: (github.event.action != 'closed' || github.event.pull_request.merged == true)
    strategy:
      matrix:
        os: [ ubuntu-20.04 ] # list of os: https://github.com/actions/virtual-environments
    runs-on: ${{ matrix.os }}
    steps:
        - uses: actions/checkout@v4
        - run: |
            git submodule update --init --recursive --force
            git fetch --no-tags --prune --depth=1 origin +refs/heads/master:refs/remotes/origin/master

        - uses: actions/setup-go@v5
          with:
            go-version: 1.22.x

        - name: Install dependencies on Linux
          if: runner.os == 'Linux'
          run: sudo apt update && sudo apt install build-essential

        - name: Golang-ci install
          if: runner.os == 'Linux'
          run: make lintci-deps

        - name: Lint
          if: runner.os == 'Linux'
          run: make lint

  unit-tests:
    if: (github.event.action != 'closed' || github.event.pull_request.merged == true)
    strategy:
      matrix:
        os: [ ubuntu-20.04 ] # list of os: https://github.com/actions/virtual-environments
    runs-on: ${{ matrix.os }}
    steps:
        - uses: actions/checkout@v4
        - run: |
            git submodule update --init --recursive --force
            git fetch --no-tags --prune --depth=1 origin +refs/heads/master:refs/remotes/origin/master

        - uses: actions/setup-go@v5
          with:
            go-version: 1.22.x

        - name: Install dependencies on Linux
          if: runner.os == 'Linux'
          run: sudo apt update && sudo apt install build-essential

        - uses: actions/cache@v3
          with:
            path: |
              ~/.cache/go-build
              ~/Library/Caches/go-build
              ~/go/pkg/mod
            key: ${{ runner.os }}-go-${{ hashFiles('**/go.sum') }}
            restore-keys: ${{ runner.os }}-go-

        - name: Test
          run: make test

<<<<<<< HEAD
        - uses: actions/upload-artifact@v4
=======
        - uses: actions/upload-artifact@v4.4.0
>>>>>>> 0b28bb5e
          with:
            name: unitTest-coverage
            path: cover.out

        #- name: Data race tests
        #  run: make test-race

        # # TODO: make it work
        # - name: Reproducible build test
        #   run: |
        #       make geth
        #       shasum -a256 ./build/bin/geth > bor1.sha256
        #       make geth
        #       shasum -a256 ./build/bin/geth > bor2.sha256
        #       if ! cmp -s bor1.sha256 bor2.sha256; then
        #         echo >&2 "Reproducible build broken"; cat bor1.sha256; cat bor2.sha256; exit 1
        #       fi

  integration-tests:
    if: (github.event.action != 'closed' || github.event.pull_request.merged == true)
    strategy:
      matrix:
        os: [ ubuntu-20.04 ] # list of os: https://github.com/actions/virtual-environments
    runs-on: ${{ matrix.os }}
    steps:
        - uses: actions/checkout@v4
        - run: |
            git submodule update --init --recursive --force
            git fetch --no-tags --prune --depth=1 origin +refs/heads/master:refs/remotes/origin/master

        - uses: actions/setup-go@v5
          with:
            go-version: 1.22.x

        - name: Install dependencies on Linux
          if: runner.os == 'Linux'
          run: sudo apt update && sudo apt install build-essential

        - uses: actions/cache@v4
          with:
            path: |
              ~/.cache/go-build
              ~/Library/Caches/go-build
              ~/go/pkg/mod
            key: ${{ runner.os }}-go-${{ hashFiles('**/go.sum') }}
            restore-keys: ${{ runner.os }}-go-

        - name: test-integration
          run: make test-integration

<<<<<<< HEAD
        - uses: actions/upload-artifact@v4
=======
        - uses: actions/upload-artifact@v4.4.0
>>>>>>> 0b28bb5e
          with:
            name: integrationTest-coverage
            path: cover.out

  codecov:
    if: (github.event.action != 'closed' || github.event.pull_request.merged == true)
    strategy:
      matrix:
        os: [ ubuntu-20.04 ] # list of os: https://github.com/actions/virtual-environments
    runs-on: ${{ matrix.os }}
    needs: [unit-tests, integration-tests]
    steps:
        - name: Checkout
          uses: actions/checkout@v4
        - name: Download artifacts
<<<<<<< HEAD
          uses: actions/download-artifact@v4
=======
          uses: actions/download-artifact@v4.1.8
>>>>>>> 0b28bb5e
        - name: Upload coverage to Codecov
          uses: codecov/codecov-action@v3

  e2e-tests:
    if: (github.event.action != 'closed' || github.event.pull_request.merged == true)
    strategy:
      matrix:
        os: [ ubuntu-20.04 ] # list of os: https://github.com/actions/virtual-environments
    runs-on: ${{ matrix.os }}
    steps:
        - uses: actions/checkout@v4
          with:
            path: bor
        - name: Checkout submodules
          run: |
            cd bor
            git submodule update --init --recursive --force
            git fetch --no-tags --prune --depth=1 origin +refs/heads/master:refs/remotes/origin/master

        - uses: actions/setup-go@v5
          with:
            go-version: 1.22.x

        - name: Checkout matic-cli
          uses: actions/checkout@v4
          with:
            repository: maticnetwork/matic-cli
            ref: master
            path: matic-cli

        - name: Install dependencies on Linux
          if: runner.os == 'Linux'
          run: |
            sudo apt update
            sudo apt install build-essential
            curl https://raw.githubusercontent.com/creationix/nvm/master/install.sh | bash
            sudo snap install solc
            sudo apt install python2 jq curl
            sudo ln -sf /usr/bin/python2 /usr/bin/python

        - uses: actions/setup-node@v3
          with:
            node-version: '18.19.0'
            cache: 'npm'
            cache-dependency-path: |
              matic-cli/package-lock.json
              matic-cli/devnet/code/contracts/package-lock.json
              matic-cli/devnet/code/genesis-contracts/package-lock.json
              matic-cli/devnet/code/genesis-contracts/matic-contracts/package-lock.json

        - name: Bootstrap devnet
          run: |
            cd matic-cli
            npm install --prefer-offline --no-audit --progress=false
            mkdir devnet
            cd devnet
            ../bin/matic-cli.js setup devnet -c ../../bor/.github/matic-cli-config.yml

        - name: Launch devnet
          run: |
            cd matic-cli/devnet
            bash docker-ganache-start.sh
            bash docker-heimdall-start-all.sh
            bash docker-bor-setup.sh
            bash docker-bor-start-all.sh
            cd -
            timeout 2m bash bor/integration-tests/bor_health.sh
            cd -
            bash ganache-deployment-bor.sh
            bash ganache-deployment-sync.sh

        - name: Run smoke tests
          run: |
            echo "Funding ganache accounts..."
            timeout 10m bash bor/integration-tests/fund_ganache_accounts.sh
            echo "Deposit 100 matic for each account to bor network"
            cd matic-cli/devnet/code/contracts
            npm run truffle exec scripts/deposit.js -- --network development $(jq -r .root.tokens.MaticToken contractAddresses.json) 100000000000000000000
            cd -
            timeout 60m bash bor/integration-tests/smoke_test.sh

        - name: Upload logs
          if: always()
<<<<<<< HEAD
          uses: actions/upload-artifact@v4
=======
          uses: actions/upload-artifact@v4.4.0
>>>>>>> 0b28bb5e
          with:
            name: logs_${{ github.run_id }}
            path: |
              matic-cli/devnet/logs

        - name: Package code and chain data
          if: always()
          run: |
            cd matic-cli/devnet
            docker compose down --remove-orphans
            cd -
            mkdir -p ${{ github.run_id }}/matic-cli
            sudo mv bor ${{ github.run_id }}
            sudo mv matic-cli/devnet ${{ github.run_id }}/matic-cli
            sudo tar czf code.tar.gz ${{ github.run_id }}

        - name: Upload code and chain data
          if: always()
<<<<<<< HEAD
          uses: actions/upload-artifact@v4
=======
          uses: actions/upload-artifact@v4.4.0
>>>>>>> 0b28bb5e
          with:
            name: code_${{ github.run_id }}
            path: code.tar.gz<|MERGE_RESOLUTION|>--- conflicted
+++ resolved
@@ -107,11 +107,7 @@
         - name: Test
           run: make test
 
-<<<<<<< HEAD
-        - uses: actions/upload-artifact@v4
-=======
         - uses: actions/upload-artifact@v4.4.0
->>>>>>> 0b28bb5e
           with:
             name: unitTest-coverage
             path: cover.out
@@ -162,11 +158,7 @@
         - name: test-integration
           run: make test-integration
 
-<<<<<<< HEAD
-        - uses: actions/upload-artifact@v4
-=======
         - uses: actions/upload-artifact@v4.4.0
->>>>>>> 0b28bb5e
           with:
             name: integrationTest-coverage
             path: cover.out
@@ -182,11 +174,7 @@
         - name: Checkout
           uses: actions/checkout@v4
         - name: Download artifacts
-<<<<<<< HEAD
-          uses: actions/download-artifact@v4
-=======
           uses: actions/download-artifact@v4.1.8
->>>>>>> 0b28bb5e
         - name: Upload coverage to Codecov
           uses: codecov/codecov-action@v3
 
@@ -270,11 +258,7 @@
 
         - name: Upload logs
           if: always()
-<<<<<<< HEAD
-          uses: actions/upload-artifact@v4
-=======
           uses: actions/upload-artifact@v4.4.0
->>>>>>> 0b28bb5e
           with:
             name: logs_${{ github.run_id }}
             path: |
@@ -293,11 +277,7 @@
 
         - name: Upload code and chain data
           if: always()
-<<<<<<< HEAD
-          uses: actions/upload-artifact@v4
-=======
           uses: actions/upload-artifact@v4.4.0
->>>>>>> 0b28bb5e
           with:
             name: code_${{ github.run_id }}
             path: code.tar.gz