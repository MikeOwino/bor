--- conflicted
+++ resolved
@@ -103,11 +103,7 @@
 	triedb.Update(root, types.EmptyRootHash, trienode.NewWithNodeSet(nodes))
 
 	if !memonly {
-<<<<<<< HEAD
-		_ = triedb.Commit(root, false)
-=======
-		triedb.Commit(root)
->>>>>>> c5ba367e
+		_ = triedb.Commit(root)
 	}
 
 	trie, _ = New(TrieID(root), triedb)
@@ -900,11 +896,6 @@
 		valbrief = valbrief[:8]
 	}
 	s.journal = append(s.journal, fmt.Sprintf("%v: PUT([%x...], [%d bytes] %x...)\n", s.id, keybrief, len(value), valbrief))
-<<<<<<< HEAD
-	s.sponge.Write(key)
-	s.sponge.Write(value)
-
-=======
 
 	if s.values == nil {
 		s.sponge.Write(key)
@@ -912,8 +903,8 @@
 	} else {
 		s.keys = append(s.keys, string(key))
 		s.values[string(key)] = string(value)
-	}
->>>>>>> c5ba367e
+
+	}
 	return nil
 }
 func (s *spongeDb) NewIterator(prefix []byte, start []byte) ethdb.Iterator { panic("implement me") }
@@ -968,12 +959,9 @@
 		root, nodes, _ := trie.Commit(false)
 		db.Update(root, types.EmptyRootHash, trienode.NewWithNodeSet(nodes))
 		// Flush memdb -> disk (sponge)
-<<<<<<< HEAD
-		_ = db.Commit(root, false)
-
-=======
-		db.Commit(root)
->>>>>>> c5ba367e
+
+		_ = db.Commit(root)
+
 		if got, exp := s.sponge.Sum(nil), tc.expWriteSeqHash; !bytes.Equal(got, exp) {
 			t.Errorf("test %d, disk write sequence wrong:\ngot %x exp %x\n", i, got, exp)
 		}
@@ -1016,12 +1004,9 @@
 		root, nodes, _ := trie.Commit(false)
 		db.Update(root, types.EmptyRootHash, trienode.NewWithNodeSet(nodes))
 		// Flush memdb -> disk (sponge)
-<<<<<<< HEAD
-		_ = db.Commit(root, false)
-
-=======
-		db.Commit(root)
->>>>>>> c5ba367e
+
+		_ = db.Commit(root)
+
 		if got, exp := s.sponge.Sum(nil), tc.expWriteSeqHash; !bytes.Equal(got, exp) {
 			t.Fatalf("test %d, disk write sequence wrong:\ngot %x exp %x\n", i, got, exp)
 		}
@@ -1080,11 +1065,8 @@
 		if stRoot != root {
 			t.Fatalf("root wrong, got %x exp %x", stRoot, root)
 		}
-<<<<<<< HEAD
-
-=======
+
 		stackTrieSponge.Flush()
->>>>>>> c5ba367e
 		if got, exp := stackTrieSponge.sponge.Sum(nil), s.sponge.Sum(nil); !bytes.Equal(got, exp) {
 			// Show the journal
 			t.Logf("Expected:")
@@ -1131,14 +1113,8 @@
 	// Add a single small-element to the trie(s)
 	key := make([]byte, 5)
 	key[0] = 1
-<<<<<<< HEAD
 	_ = trie.Update(key, []byte{0x1})
 	_ = stTrie.Update(key, []byte{0x1})
-=======
-	trie.Update(key, []byte{0x1})
-	stTrie.Update(key, []byte{0x1})
-
->>>>>>> c5ba367e
 	// Flush trie -> database
 	root, nodes, _ := trie.Commit(false)
 	// Flush memdb -> disk (sponge)
@@ -1152,11 +1128,8 @@
 	}
 	t.Logf("root: %x\n", stRoot)
 
-<<<<<<< HEAD
-=======
 	s.Flush()
 	stackTrieSponge.Flush()
->>>>>>> c5ba367e
 	if got, exp := stackTrieSponge.sponge.Sum(nil), s.sponge.Sum(nil); !bytes.Equal(got, exp) {
 		t.Fatalf("test, disk write sequence wrong:\ngot %x exp %x\n", got, exp)
 	}
@@ -1279,70 +1252,6 @@
 	b.StopTimer()
 }
 
-<<<<<<< HEAD
-func BenchmarkDerefRootFixedSize(b *testing.B) {
-	b.Run("10", func(b *testing.B) {
-		b.StopTimer()
-
-		acc, add := makeAccounts(20)
-		for i := 0; i < b.N; i++ {
-			benchmarkDerefRootFixedSize(b, acc, add)
-		}
-	})
-	b.Run("100", func(b *testing.B) {
-		b.StopTimer()
-
-		acc, add := makeAccounts(100)
-		for i := 0; i < b.N; i++ {
-			benchmarkDerefRootFixedSize(b, acc, add)
-		}
-	})
-
-	b.Run("1K", func(b *testing.B) {
-		b.StopTimer()
-
-		acc, add := makeAccounts(1000)
-		for i := 0; i < b.N; i++ {
-			benchmarkDerefRootFixedSize(b, acc, add)
-		}
-	})
-	b.Run("10K", func(b *testing.B) {
-		b.StopTimer()
-
-		acc, add := makeAccounts(10000)
-		for i := 0; i < b.N; i++ {
-			benchmarkDerefRootFixedSize(b, acc, add)
-		}
-	})
-	b.Run("100K", func(b *testing.B) {
-		b.StopTimer()
-
-		acc, add := makeAccounts(100000)
-		for i := 0; i < b.N; i++ {
-			benchmarkDerefRootFixedSize(b, acc, add)
-		}
-	})
-}
-
-func benchmarkDerefRootFixedSize(b *testing.B, addresses [][20]byte, accounts [][]byte) {
-	b.ReportAllocs()
-	triedb := NewDatabase(rawdb.NewMemoryDatabase(), nil)
-	trie := NewEmpty(triedb)
-
-	for i := 0; i < len(addresses); i++ {
-		trie.MustUpdate(crypto.Keccak256(addresses[i][:]), accounts[i])
-	}
-
-	h := trie.Hash()
-	root, nodes, _ := trie.Commit(false)
-	triedb.Update(root, types.EmptyRootHash, 0, trienode.NewWithNodeSet(nodes), nil)
-	b.StartTimer()
-	triedb.Dereference(h)
-	b.StopTimer()
-}
-
-=======
->>>>>>> c5ba367e
 func getString(trie *Trie, k string) []byte {
 	return trie.MustGet([]byte(k))
 }
