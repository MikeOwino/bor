--- conflicted
+++ resolved
@@ -62,13 +62,7 @@
 // Tests if the trie diffs are tracked correctly. Tracer should capture
 // all non-leaf dirty nodes, no matter the node is embedded or not.
 func testTrieTracer(t *testing.T, vals []struct{ k, v string }) {
-<<<<<<< HEAD
-	t.Helper()
-
-	db := NewDatabase(rawdb.NewMemoryDatabase())
-=======
 	db := NewDatabase(rawdb.NewMemoryDatabase(), nil)
->>>>>>> 916d6a44
 	trie := NewEmpty(db)
 
 	// Determine all new nodes are tracked
@@ -117,13 +111,7 @@
 }
 
 func testTrieTracerNoop(t *testing.T, vals []struct{ k, v string }) {
-<<<<<<< HEAD
-	t.Helper()
-
-	trie := NewEmpty(NewDatabase(rawdb.NewMemoryDatabase()))
-=======
 	trie := NewEmpty(NewDatabase(rawdb.NewMemoryDatabase(), nil))
->>>>>>> 916d6a44
 	for _, val := range vals {
 		trie.MustUpdate([]byte(val.k), []byte(val.v))
 	}
