// Copyright 2015 The go-ethereum Authors
// This file is part of the go-ethereum library.
//
// The go-ethereum library is free software: you can redistribute it and/or modify
// it under the terms of the GNU Lesser General Public License as published by
// the Free Software Foundation, either version 3 of the License, or
// (at your option) any later version.
//
// The go-ethereum library is distributed in the hope that it will be useful,
// but WITHOUT ANY WARRANTY; without even the implied warranty of
// MERCHANTABILITY or FITNESS FOR A PARTICULAR PURPOSE. See the
// GNU Lesser General Public License for more details.
//
// You should have received a copy of the GNU Lesser General Public License
// along with the go-ethereum library. If not, see <http://www.gnu.org/licenses/>.

package trie

import (
	"bytes"
	"fmt"
	"runtime"
	"sync"
	"testing"

	"github.com/ethereum/go-ethereum/common"
	"github.com/ethereum/go-ethereum/core/rawdb"
	"github.com/ethereum/go-ethereum/core/types"
	"github.com/ethereum/go-ethereum/crypto"
	"github.com/ethereum/go-ethereum/trie/trienode"
)

func newEmptySecure() *StateTrie {
	trie, _ := NewStateTrie(TrieID(types.EmptyRootHash), NewDatabase(rawdb.NewMemoryDatabase()))
	return trie
}

// makeTestStateTrie creates a large enough secure trie for testing.
func makeTestStateTrie() (*Database, *StateTrie, map[string][]byte) {
	// Create an empty trie
	triedb := NewDatabase(rawdb.NewMemoryDatabase())
	trie, _ := NewStateTrie(TrieID(types.EmptyRootHash), triedb)

	// Fill it with some arbitrary data
	content := make(map[string][]byte)

	for i := byte(0); i < 255; i++ {
		// Map the same data under multiple keys
		key, val := common.LeftPadBytes([]byte{1, i}, 32), []byte{i}
		content[string(key)] = val
		trie.MustUpdate(key, val)

		key, val = common.LeftPadBytes([]byte{2, i}, 32), []byte{i}
		content[string(key)] = val
		trie.MustUpdate(key, val)

		// Add some other data to inflate the trie
		for j := byte(3); j < 13; j++ {
			key, val = common.LeftPadBytes([]byte{j, i}, 32), []byte{j, i}
			content[string(key)] = val
			trie.MustUpdate(key, val)
		}
	}
<<<<<<< HEAD

	root, nodes := trie.Commit(false)

	if err := triedb.Update(NewWithNodeSet(nodes)); err != nil {
=======
	root, nodes, _ := trie.Commit(false)
	if err := triedb.Update(root, types.EmptyRootHash, 0, trienode.NewWithNodeSet(nodes), nil); err != nil {
>>>>>>> bed84606
		panic(fmt.Errorf("failed to commit db %v", err))
	}
	// Re-create the trie based on the new state
	trie, _ = NewStateTrie(TrieID(root), triedb)

	return triedb, trie, content
}

func TestSecureDelete(t *testing.T) {
	trie := newEmptySecure()

	vals := []struct{ k, v string }{
		{"do", "verb"},
		{"ether", "wookiedoo"},
		{"horse", "stallion"},
		{"shaman", "horse"},
		{"doge", "coin"},
		{"ether", ""},
		{"dog", "puppy"},
		{"shaman", ""},
	}
	for _, val := range vals {
		if val.v != "" {
			trie.MustUpdate([]byte(val.k), []byte(val.v))
		} else {
			trie.MustDelete([]byte(val.k))
		}
	}

	hash := trie.Hash()
	exp := common.HexToHash("29b235a58c3c25ab83010c327d5932bcf05324b7d6b1185e650798034783ca9d")

	if hash != exp {
		t.Errorf("expected %x got %x", exp, hash)
	}
}

func TestSecureGetKey(t *testing.T) {
	trie := newEmptySecure()
	trie.MustUpdate([]byte("foo"), []byte("bar"))

	key := []byte("foo")
	value := []byte("bar")
	seckey := crypto.Keccak256(key)

	if !bytes.Equal(trie.MustGet(key), value) {
		t.Errorf("Get did not return bar")
	}

	if k := trie.GetKey(seckey); !bytes.Equal(k, key) {
		t.Errorf("GetKey returned %q, want %q", k, key)
	}
}

func TestStateTrieConcurrency(t *testing.T) {
	t.Parallel()

	// Create an initial trie and copy if for concurrent access
	_, trie, _ := makeTestStateTrie()

	threads := runtime.NumCPU()
	tries := make([]*StateTrie, threads)

	for i := 0; i < threads; i++ {
		tries[i] = trie.Copy()
	}
	// Start a batch of goroutines interacting with the trie
	pend := new(sync.WaitGroup)
	pend.Add(threads)

	for i := 0; i < threads; i++ {
		go func(index int) {
			defer pend.Done()

			for j := byte(0); j < 255; j++ {
				// Map the same data under multiple keys
				key, val := common.LeftPadBytes([]byte{byte(index), 1, j}, 32), []byte{j}
				tries[index].MustUpdate(key, val)

				key, val = common.LeftPadBytes([]byte{byte(index), 2, j}, 32), []byte{j}
				tries[index].MustUpdate(key, val)

				// Add some other data to inflate the trie
				for k := byte(3); k < 13; k++ {
					key, val = common.LeftPadBytes([]byte{byte(index), k, j}, 32), []byte{k, j}
					tries[index].MustUpdate(key, val)
				}
			}
			tries[index].Commit(false)
		}(i)
	}
	// Wait for all threads to finish
	pend.Wait()
}<|MERGE_RESOLUTION|>--- conflicted
+++ resolved
@@ -61,15 +61,8 @@
 			trie.MustUpdate(key, val)
 		}
 	}
-<<<<<<< HEAD
-
-	root, nodes := trie.Commit(false)
-
-	if err := triedb.Update(NewWithNodeSet(nodes)); err != nil {
-=======
 	root, nodes, _ := trie.Commit(false)
 	if err := triedb.Update(root, types.EmptyRootHash, 0, trienode.NewWithNodeSet(nodes), nil); err != nil {
->>>>>>> bed84606
 		panic(fmt.Errorf("failed to commit db %v", err))
 	}
 	// Re-create the trie based on the new state
