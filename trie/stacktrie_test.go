// Copyright 2020 The go-ethereum Authors
// This file is part of the go-ethereum library.
//
// The go-ethereum library is free software: you can redistribute it and/or modify
// it under the terms of the GNU Lesser General Public License as published by
// the Free Software Foundation, either version 3 of the License, or
// (at your option) any later version.
//
// The go-ethereum library is distributed in the hope that it will be useful,
// but WITHOUT ANY WARRANTY; without even the implied warranty of
// MERCHANTABILITY or FITNESS FOR A PARTICULAR PURPOSE. See the
// GNU Lesser General Public License for more details.
//
// You should have received a copy of the GNU Lesser General Public License
// along with the go-ethereum library. If not, see <http://www.gnu.org/licenses/>.

package trie

import (
	"bytes"
	"math/big"
	"testing"

	"github.com/ethereum/go-ethereum/common"
	"github.com/ethereum/go-ethereum/core/rawdb"
	"github.com/ethereum/go-ethereum/crypto"
)

func TestStackTrieInsertAndHash(t *testing.T) {
	type KeyValueHash struct {
		K string // Hex string for key.
		V string // Value, directly converted to bytes.
		H string // Expected root hash after insert of (K, V) to an existing trie.
	}
	tests := [][]KeyValueHash{
		{ // {0:0, 7:0, f:0}
			{"00", "v_______________________0___0", "5cb26357b95bb9af08475be00243ceb68ade0b66b5cd816b0c18a18c612d2d21"},
			{"70", "v_______________________0___1", "8ff64309574f7a437a7ad1628e690eb7663cfde10676f8a904a8c8291dbc1603"},
			{"f0", "v_______________________0___2", "9e3a01bd8d43efb8e9d4b5506648150b8e3ed1caea596f84ee28e01a72635470"},
		},
		{ // {1:0cc, e:{1:fc, e:fc}}
			{"10cc", "v_______________________1___0", "233e9b257843f3dfdb1cce6676cdaf9e595ac96ee1b55031434d852bc7ac9185"},
			{"e1fc", "v_______________________1___1", "39c5e908ae83d0c78520c7c7bda0b3782daf594700e44546e93def8f049cca95"},
			{"eefc", "v_______________________1___2", "d789567559fd76fe5b7d9cc42f3750f942502ac1c7f2a466e2f690ec4b6c2a7c"},
		},
		{ // {b:{a:ac, b:ac}, d:acc}
			{"baac", "v_______________________2___0", "8be1c86ba7ec4c61e14c1a9b75055e0464c2633ae66a055a24e75450156a5d42"},
			{"bbac", "v_______________________2___1", "8495159b9895a7d88d973171d737c0aace6fe6ac02a4769fff1bc43bcccce4cc"},
			{"dacc", "v_______________________2___2", "9bcfc5b220a27328deb9dc6ee2e3d46c9ebc9c69e78acda1fa2c7040602c63ca"},
		},
		{ // {0:0cccc, 2:456{0:0, 2:2}
			{"00cccc", "v_______________________3___0", "e57dc2785b99ce9205080cb41b32ebea7ac3e158952b44c87d186e6d190a6530"},
			{"245600", "v_______________________3___1", "0335354adbd360a45c1871a842452287721b64b4234dfe08760b243523c998db"},
			{"245622", "v_______________________3___2", "9e6832db0dca2b5cf81c0e0727bfde6afc39d5de33e5720bccacc183c162104e"},
		},
		{ // {1:4567{1:1c, 3:3c}, 3:0cccccc}
			{"1456711c", "v_______________________4___0", "f2389e78d98fed99f3e63d6d1623c1d4d9e8c91cb1d585de81fbc7c0e60d3529"},
			{"1456733c", "v_______________________4___1", "101189b3fab852be97a0120c03d95eefcf984d3ed639f2328527de6def55a9c0"},
			{"30cccccc", "v_______________________4___2", "3780ce111f98d15751dfde1eb21080efc7d3914b429e5c84c64db637c55405b3"},
		},
		{ // 8800{1:f, 2:e, 3:d}
			{"88001f", "v_______________________5___0", "e817db50d84f341d443c6f6593cafda093fc85e773a762421d47daa6ac993bd5"},
			{"88002e", "v_______________________5___1", "d6e3e6047bdc110edd296a4d63c030aec451bee9d8075bc5a198eee8cda34f68"},
			{"88003d", "v_______________________5___2", "b6bdf8298c703342188e5f7f84921a402042d0e5fb059969dd53a6b6b1fb989e"},
		},
		{ // 0{1:fc, 2:ec, 4:dc}
			{"01fc", "v_______________________6___0", "693268f2ca80d32b015f61cd2c4dba5a47a6b52a14c34f8e6945fad684e7a0d5"},
			{"02ec", "v_______________________6___1", "e24ddd44469310c2b785a2044618874bf486d2f7822603a9b8dce58d6524d5de"},
			{"04dc", "v_______________________6___2", "33fc259629187bbe54b92f82f0cd8083b91a12e41a9456b84fc155321e334db7"},
		},
		{ // f{0:fccc, f:ff{0:f, f:f}}
			{"f0fccc", "v_______________________7___0", "b0966b5aa469a3e292bc5fcfa6c396ae7a657255eef552ea7e12f996de795b90"},
			{"ffff0f", "v_______________________7___1", "3b1ca154ec2a3d96d8d77bddef0abfe40a53a64eb03cecf78da9ec43799fa3d0"},
			{"ffffff", "v_______________________7___2", "e75463041f1be8252781be0ace579a44ea4387bf5b2739f4607af676f7719678"},
		},
		{ // ff{0:f{0:f, f:f}, f:fcc}
			{"ff0f0f", "v_______________________8___0", "0928af9b14718ec8262ab89df430f1e5fbf66fac0fed037aff2b6767ae8c8684"},
			{"ff0fff", "v_______________________8___1", "d870f4d3ce26b0bf86912810a1960693630c20a48ba56be0ad04bc3e9ddb01e6"},
			{"ffffcc", "v_______________________8___2", "4239f10dd9d9915ecf2e047d6a576bdc1733ed77a30830f1bf29deaf7d8e966f"},
		},
		{
			{"123d", "x___________________________0", "fc453d88b6f128a77c448669710497380fa4588abbea9f78f4c20c80daa797d0"},
			{"123e", "x___________________________1", "5af48f2d8a9a015c1ff7fa8b8c7f6b676233bd320e8fb57fd7933622badd2cec"},
			{"123f", "x___________________________2", "1164d7299964e74ac40d761f9189b2a3987fae959800d0f7e29d3aaf3eae9e15"},
		},
		{
			{"123d", "x___________________________0", "fc453d88b6f128a77c448669710497380fa4588abbea9f78f4c20c80daa797d0"},
			{"123e", "x___________________________1", "5af48f2d8a9a015c1ff7fa8b8c7f6b676233bd320e8fb57fd7933622badd2cec"},
			{"124a", "x___________________________2", "661a96a669869d76b7231380da0649d013301425fbea9d5c5fae6405aa31cfce"},
		},
		{
			{"123d", "x___________________________0", "fc453d88b6f128a77c448669710497380fa4588abbea9f78f4c20c80daa797d0"},
			{"123e", "x___________________________1", "5af48f2d8a9a015c1ff7fa8b8c7f6b676233bd320e8fb57fd7933622badd2cec"},
			{"13aa", "x___________________________2", "6590120e1fd3ffd1a90e8de5bb10750b61079bb0776cca4414dd79a24e4d4356"},
		},
		{
			{"123d", "x___________________________0", "fc453d88b6f128a77c448669710497380fa4588abbea9f78f4c20c80daa797d0"},
			{"123e", "x___________________________1", "5af48f2d8a9a015c1ff7fa8b8c7f6b676233bd320e8fb57fd7933622badd2cec"},
			{"2aaa", "x___________________________2", "f869b40e0c55eace1918332ef91563616fbf0755e2b946119679f7ef8e44b514"},
		},
		{
			{"1234da", "x___________________________0", "1c4b4462e9f56a80ca0f5d77c0d632c41b0102290930343cf1791e971a045a79"},
			{"1234ea", "x___________________________1", "2f502917f3ba7d328c21c8b45ee0f160652e68450332c166d4ad02d1afe31862"},
			{"1234fa", "x___________________________2", "4f4e368ab367090d5bc3dbf25f7729f8bd60df84de309b4633a6b69ab66142c0"},
		},
		{
			{"1234da", "x___________________________0", "1c4b4462e9f56a80ca0f5d77c0d632c41b0102290930343cf1791e971a045a79"},
			{"1234ea", "x___________________________1", "2f502917f3ba7d328c21c8b45ee0f160652e68450332c166d4ad02d1afe31862"},
			{"1235aa", "x___________________________2", "21840121d11a91ac8bbad9a5d06af902a5c8d56a47b85600ba813814b7bfcb9b"},
		},
		{
			{"1234da", "x___________________________0", "1c4b4462e9f56a80ca0f5d77c0d632c41b0102290930343cf1791e971a045a79"},
			{"1234ea", "x___________________________1", "2f502917f3ba7d328c21c8b45ee0f160652e68450332c166d4ad02d1afe31862"},
			{"124aaa", "x___________________________2", "ea4040ddf6ae3fbd1524bdec19c0ab1581015996262006632027fa5cf21e441e"},
		},
		{
			{"1234da", "x___________________________0", "1c4b4462e9f56a80ca0f5d77c0d632c41b0102290930343cf1791e971a045a79"},
			{"1234ea", "x___________________________1", "2f502917f3ba7d328c21c8b45ee0f160652e68450332c166d4ad02d1afe31862"},
			{"13aaaa", "x___________________________2", "e4beb66c67e44f2dd8ba36036e45a44ff68f8d52942472b1911a45f886a34507"},
		},
		{
			{"1234da", "x___________________________0", "1c4b4462e9f56a80ca0f5d77c0d632c41b0102290930343cf1791e971a045a79"},
			{"1234ea", "x___________________________1", "2f502917f3ba7d328c21c8b45ee0f160652e68450332c166d4ad02d1afe31862"},
			{"2aaaaa", "x___________________________2", "5f5989b820ff5d76b7d49e77bb64f26602294f6c42a1a3becc669cd9e0dc8ec9"},
		},
		{
			{"000000", "x___________________________0", "3b32b7af0bddc7940e7364ee18b5a59702c1825e469452c8483b9c4e0218b55a"},
			{"1234da", "x___________________________1", "3ab152a1285dca31945566f872c1cc2f17a770440eda32aeee46a5e91033dde2"},
			{"1234ea", "x___________________________2", "0cccc87f96ddef55563c1b3be3c64fff6a644333c3d9cd99852cb53b6412b9b8"},
			{"1234fa", "x___________________________3", "65bb3aafea8121111d693ffe34881c14d27b128fd113fa120961f251fe28428d"},
		},
		{
			{"000000", "x___________________________0", "3b32b7af0bddc7940e7364ee18b5a59702c1825e469452c8483b9c4e0218b55a"},
			{"1234da", "x___________________________1", "3ab152a1285dca31945566f872c1cc2f17a770440eda32aeee46a5e91033dde2"},
			{"1234ea", "x___________________________2", "0cccc87f96ddef55563c1b3be3c64fff6a644333c3d9cd99852cb53b6412b9b8"},
			{"1235aa", "x___________________________3", "f670e4d2547c533c5f21e0045442e2ecb733f347ad6d29ef36e0f5ba31bb11a8"},
		},
		{
			{"000000", "x___________________________0", "3b32b7af0bddc7940e7364ee18b5a59702c1825e469452c8483b9c4e0218b55a"},
			{"1234da", "x___________________________1", "3ab152a1285dca31945566f872c1cc2f17a770440eda32aeee46a5e91033dde2"},
			{"1234ea", "x___________________________2", "0cccc87f96ddef55563c1b3be3c64fff6a644333c3d9cd99852cb53b6412b9b8"},
			{"124aaa", "x___________________________3", "c17464123050a9a6f29b5574bb2f92f6d305c1794976b475b7fb0316b6335598"},
		},
		{
			{"000000", "x___________________________0", "3b32b7af0bddc7940e7364ee18b5a59702c1825e469452c8483b9c4e0218b55a"},
			{"1234da", "x___________________________1", "3ab152a1285dca31945566f872c1cc2f17a770440eda32aeee46a5e91033dde2"},
			{"1234ea", "x___________________________2", "0cccc87f96ddef55563c1b3be3c64fff6a644333c3d9cd99852cb53b6412b9b8"},
			{"13aaaa", "x___________________________3", "aa8301be8cb52ea5cd249f5feb79fb4315ee8de2140c604033f4b3fff78f0105"},
		},
		{
			{"0000", "x___________________________0", "cb8c09ad07ae882136f602b3f21f8733a9f5a78f1d2525a8d24d1c13258000b2"},
			{"123d", "x___________________________1", "8f09663deb02f08958136410dc48565e077f76bb6c9d8c84d35fc8913a657d31"},
			{"123e", "x___________________________2", "0d230561e398c579e09a9f7b69ceaf7d3970f5a436fdb28b68b7a37c5bdd6b80"},
			{"123f", "x___________________________3", "80f7bad1893ca57e3443bb3305a517723a74d3ba831bcaca22a170645eb7aafb"},
		},
		{
			{"0000", "x___________________________0", "cb8c09ad07ae882136f602b3f21f8733a9f5a78f1d2525a8d24d1c13258000b2"},
			{"123d", "x___________________________1", "8f09663deb02f08958136410dc48565e077f76bb6c9d8c84d35fc8913a657d31"},
			{"123e", "x___________________________2", "0d230561e398c579e09a9f7b69ceaf7d3970f5a436fdb28b68b7a37c5bdd6b80"},
			{"124a", "x___________________________3", "383bc1bb4f019e6bc4da3751509ea709b58dd1ac46081670834bae072f3e9557"},
		},
		{
			{"0000", "x___________________________0", "cb8c09ad07ae882136f602b3f21f8733a9f5a78f1d2525a8d24d1c13258000b2"},
			{"123d", "x___________________________1", "8f09663deb02f08958136410dc48565e077f76bb6c9d8c84d35fc8913a657d31"},
			{"123e", "x___________________________2", "0d230561e398c579e09a9f7b69ceaf7d3970f5a436fdb28b68b7a37c5bdd6b80"},
			{"13aa", "x___________________________3", "ff0dc70ce2e5db90ee42a4c2ad12139596b890e90eb4e16526ab38fa465b35cf"},
		},
	}
	st := NewStackTrie(nil)
	for i, test := range tests {
		// The StackTrie does not allow Insert(), Hash(), Insert(), ...
		// so we will create new trie for every sequence length of inserts.
		for l := 1; l <= len(test); l++ {
			st.Reset()
			for j := 0; j < l; j++ {
				kv := &test[j]
<<<<<<< HEAD
				if err := st.TryUpdate(common.FromHex(kv.K), []byte(kv.V)); err != nil {
=======
				if err := st.Update(common.FromHex(kv.K), []byte(kv.V)); err != nil {
>>>>>>> ea9e62ca
					t.Fatal(err)
				}
			}
			expected := common.HexToHash(test[l-1].H)
			if h := st.Hash(); h != expected {
				t.Errorf("%d(%d): root hash mismatch: %x, expected %x", i, l, h, expected)
			}
		}
	}
}

func TestSizeBug(t *testing.T) {
	st := NewStackTrie(nil)
	nt := NewEmpty(NewDatabase(rawdb.NewMemoryDatabase()))

	leaf := common.FromHex("290decd9548b62a8d60345a988386fc84ba6bc95484008f6362f93160ef3e563")
	value := common.FromHex("94cf40d0d2b44f2b66e07cace1372ca42b73cf21a3")

	nt.Update(leaf, value)
	st.Update(leaf, value)

	if nt.Hash() != st.Hash() {
		t.Fatalf("error %x != %x", st.Hash(), nt.Hash())
	}
}

func TestEmptyBug(t *testing.T) {
	st := NewStackTrie(nil)
	nt := NewEmpty(NewDatabase(rawdb.NewMemoryDatabase()))

	//leaf := common.FromHex("290decd9548b62a8d60345a988386fc84ba6bc95484008f6362f93160ef3e563")
	//value := common.FromHex("94cf40d0d2b44f2b66e07cace1372ca42b73cf21a3")
	kvs := []struct {
		K string
		V string
	}{
		{K: "405787fa12a823e0f2b7631cc41b3ba8828b3321ca811111fa75cd3aa3bb5ace", V: "9496f4ec2bf9dab484cac6be589e8417d84781be08"},
		{K: "40edb63a35fcf86c08022722aa3287cdd36440d671b4918131b2514795fefa9c", V: "01"},
		{K: "b10e2d527612073b26eecdfd717e6a320cf44b4afac2b0732d9fcbe2b7fa0cf6", V: "947a30f7736e48d6599356464ba4c150d8da0302ff"},
		{K: "c2575a0e9e593c00f959f8c92f12db2869c3395a3b0502d05e2516446f71f85b", V: "02"},
	}

	for _, kv := range kvs {
		nt.Update(common.FromHex(kv.K), common.FromHex(kv.V))
		st.Update(common.FromHex(kv.K), common.FromHex(kv.V))
	}

	if nt.Hash() != st.Hash() {
		t.Fatalf("error %x != %x", st.Hash(), nt.Hash())
	}
}

func TestValLength56(t *testing.T) {
	st := NewStackTrie(nil)
	nt := NewEmpty(NewDatabase(rawdb.NewMemoryDatabase()))

	//leaf := common.FromHex("290decd9548b62a8d60345a988386fc84ba6bc95484008f6362f93160ef3e563")
	//value := common.FromHex("94cf40d0d2b44f2b66e07cace1372ca42b73cf21a3")
	kvs := []struct {
		K string
		V string
	}{
		{K: "405787fa12a823e0f2b7631cc41b3ba8828b3321ca811111fa75cd3aa3bb5ace", V: "1111111111111111111111111111111111111111111111111111111111111111111111111111111111111111111111111111111111111111"},
	}

	for _, kv := range kvs {
		nt.Update(common.FromHex(kv.K), common.FromHex(kv.V))
		st.Update(common.FromHex(kv.K), common.FromHex(kv.V))
	}

	if nt.Hash() != st.Hash() {
		t.Fatalf("error %x != %x", st.Hash(), nt.Hash())
	}
}

// TestUpdateSmallNodes tests a case where the leaves are small (both key and value),
// which causes a lot of node-within-node. This case was found via fuzzing.
func TestUpdateSmallNodes(t *testing.T) {
	st := NewStackTrie(nil)
	nt := NewEmpty(NewDatabase(rawdb.NewMemoryDatabase()))
	kvs := []struct {
		K string
		V string
	}{
		{"63303030", "3041"}, // stacktrie.Update
		{"65", "3000"},       // stacktrie.Update
	}
	for _, kv := range kvs {
		nt.Update(common.FromHex(kv.K), common.FromHex(kv.V))
		st.Update(common.FromHex(kv.K), common.FromHex(kv.V))
	}
	if nt.Hash() != st.Hash() {
		t.Fatalf("error %x != %x", st.Hash(), nt.Hash())
	}
}

// TestUpdateVariableKeys contains a case which stacktrie fails: when keys of different
// sizes are used, and the second one has the same prefix as the first, then the
// stacktrie fails, since it's unable to 'expand' on an already added leaf.
// For all practical purposes, this is fine, since keys are fixed-size length
// in account and storage tries.
//
// The test is marked as 'skipped', and exists just to have the behaviour documented.
// This case was found via fuzzing.
func TestUpdateVariableKeys(t *testing.T) {
	t.SkipNow()
	st := NewStackTrie(nil)
	nt := NewEmpty(NewDatabase(rawdb.NewMemoryDatabase()))
	kvs := []struct {
		K string
		V string
	}{
		{"0x33303534636532393561313031676174", "303030"},
		{"0x3330353463653239356131303167617430", "313131"},
	}
	for _, kv := range kvs {
		nt.Update(common.FromHex(kv.K), common.FromHex(kv.V))
		st.Update(common.FromHex(kv.K), common.FromHex(kv.V))
	}
	if nt.Hash() != st.Hash() {
		t.Fatalf("error %x != %x", st.Hash(), nt.Hash())
	}
}

// TestStacktrieNotModifyValues checks that inserting blobs of data into the
// stacktrie does not mutate the blobs
func TestStacktrieNotModifyValues(t *testing.T) {
	st := NewStackTrie(nil)
	{ // Test a very small trie
		// Give it the value as a slice with large backing alloc,
		// so if the stacktrie tries to append, it won't have to realloc
		value := make([]byte, 1, 100)
		value[0] = 0x2
		want := common.CopyBytes(value)
		st.Update([]byte{0x01}, value)
		st.Hash()
		if have := value; !bytes.Equal(have, want) {
			t.Fatalf("tiny trie: have %#x want %#x", have, want)
		}
		st = NewStackTrie(nil)
	}
	// Test with a larger trie
	keyB := big.NewInt(1)
	keyDelta := big.NewInt(1)
	var vals [][]byte
	getValue := func(i int) []byte {
		if i%2 == 0 { // large
			return crypto.Keccak256(big.NewInt(int64(i)).Bytes())
		} else { //small
			return big.NewInt(int64(i)).Bytes()
		}
	}
	for i := 0; i < 1000; i++ {
		key := common.BigToHash(keyB)
		value := getValue(i)
		st.Update(key.Bytes(), value)
		vals = append(vals, value)
		keyB = keyB.Add(keyB, keyDelta)
		keyDelta.Add(keyDelta, common.Big1)
	}
	st.Hash()
	for i := 0; i < 1000; i++ {
		want := getValue(i)

		have := vals[i]
		if !bytes.Equal(have, want) {
			t.Fatalf("item %d, have %#x want %#x", i, have, want)
		}
	}
}

// TestStacktrieSerialization tests that the stacktrie works well if we
// serialize/unserialize it a lot
func TestStacktrieSerialization(t *testing.T) {
	var (
		st       = NewStackTrie(nil)
		nt       = NewEmpty(NewDatabase(rawdb.NewMemoryDatabase()))
		keyB     = big.NewInt(1)
		keyDelta = big.NewInt(1)
		vals     [][]byte
		keys     [][]byte
	)
	getValue := func(i int) []byte {
		if i%2 == 0 { // large
			return crypto.Keccak256(big.NewInt(int64(i)).Bytes())
		} else { //small
			return big.NewInt(int64(i)).Bytes()
		}
	}
	for i := 0; i < 10; i++ {
		vals = append(vals, getValue(i))
		keys = append(keys, common.BigToHash(keyB).Bytes())
		keyB = keyB.Add(keyB, keyDelta)
		keyDelta.Add(keyDelta, common.Big1)
	}
	for i, k := range keys {
		nt.Update(k, common.CopyBytes(vals[i]))
	}

	for i, k := range keys {
		blob, err := st.MarshalBinary()
		if err != nil {
			t.Fatal(err)
		}
		newSt, err := NewFromBinary(blob, nil)
		if err != nil {
			t.Fatal(err)
		}
		st = newSt
		st.Update(k, common.CopyBytes(vals[i]))
	}
	if have, want := st.Hash(), nt.Hash(); have != want {
		t.Fatalf("have %#x want %#x", have, want)
	}
}<|MERGE_RESOLUTION|>--- conflicted
+++ resolved
@@ -174,11 +174,7 @@
 			st.Reset()
 			for j := 0; j < l; j++ {
 				kv := &test[j]
-<<<<<<< HEAD
-				if err := st.TryUpdate(common.FromHex(kv.K), []byte(kv.V)); err != nil {
-=======
 				if err := st.Update(common.FromHex(kv.K), []byte(kv.V)); err != nil {
->>>>>>> ea9e62ca
 					t.Fatal(err)
 				}
 			}
