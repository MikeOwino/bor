// Copyright 2020 The go-ethereum Authors
// This file is part of the go-ethereum library.
//
// The go-ethereum library is free software: you can redistribute it and/or modify
// it under the terms of the GNU Lesser General Public License as published by
// the Free Software Foundation, either version 3 of the License, or
// (at your option) any later version.
//
// The go-ethereum library is distributed in the hope that it will be useful,
// but WITHOUT ANY WARRANTY; without even the implied warranty of
// MERCHANTABILITY or FITNESS FOR A PARTICULAR PURPOSE. See the
// GNU Lesser General Public License for more details.
//
// You should have received a copy of the GNU Lesser General Public License
// along with the go-ethereum library. If not, see <http://www.gnu.org/licenses/>.

package trie

import (
	"bufio"
	"bytes"
	"encoding/gob"
	"errors"
	"io"
	"sync"

	"github.com/ethereum/go-ethereum/common"
	"github.com/ethereum/go-ethereum/core/types"
	"github.com/ethereum/go-ethereum/log"
)

var ErrCommitDisabled = errors.New("no database for committing")

var stPool = sync.Pool{
	New: func() interface{} {
		return NewStackTrie(nil)
	},
}

// NodeWriteFunc is used to provide all information of a dirty node for committing
// so that callers can flush nodes into database with desired scheme.
type NodeWriteFunc = func(owner common.Hash, path []byte, hash common.Hash, blob []byte)

func stackTrieFromPool(writeFn NodeWriteFunc, owner common.Hash) *StackTrie {
	st := stPool.Get().(*StackTrie)
	st.owner = owner
	st.writeFn = writeFn

	return st
}

func returnToPool(st *StackTrie) {
	st.Reset()
	stPool.Put(st)
}

// StackTrie is a trie implementation that expects keys to be inserted
// in order. Once it determines that a subtree will no longer be inserted
// into, it will hash it and free up the memory it uses.
type StackTrie struct {
	owner    common.Hash    // the owner of the trie
	nodeType uint8          // node type (as in branch, ext, leaf)
	val      []byte         // value contained by this node if it's a leaf
	key      []byte         // key chunk covered by this (leaf|ext) node
	children [16]*StackTrie // list of children (for branch and exts)
	writeFn  NodeWriteFunc  // function for committing nodes, can be nil
}

// NewStackTrie allocates and initializes an empty trie.
func NewStackTrie(writeFn NodeWriteFunc) *StackTrie {
	return &StackTrie{
		nodeType: emptyNode,
		writeFn:  writeFn,
	}
}

// NewStackTrieWithOwner allocates and initializes an empty trie, but with
// the additional owner field.
func NewStackTrieWithOwner(writeFn NodeWriteFunc, owner common.Hash) *StackTrie {
	return &StackTrie{
		owner:    owner,
		nodeType: emptyNode,
		writeFn:  writeFn,
	}
}

// NewFromBinary initialises a serialized stacktrie with the given db.
func NewFromBinary(data []byte, writeFn NodeWriteFunc) (*StackTrie, error) {
	var st StackTrie
	if err := st.UnmarshalBinary(data); err != nil {
		return nil, err
	}
	// If a database is used, we need to recursively add it to every child
	if writeFn != nil {
		st.setWriter(writeFn)
	}

	return &st, nil
}

// MarshalBinary implements encoding.BinaryMarshaler
func (st *StackTrie) MarshalBinary() (data []byte, err error) {
	var (
		b bytes.Buffer
		w = bufio.NewWriter(&b)
	)

	if err := gob.NewEncoder(w).Encode(struct {
		Owner    common.Hash
		NodeType uint8
		Val      []byte
		Key      []byte
	}{
		st.owner,
		st.nodeType,
		st.val,
		st.key,
	}); err != nil {
		return nil, err
	}

	for _, child := range st.children {
		if child == nil {
			w.WriteByte(0)
			continue
		}

		w.WriteByte(1)

		if childData, err := child.MarshalBinary(); err != nil {
			return nil, err
		} else {
			w.Write(childData)
		}
	}

	w.Flush()

	return b.Bytes(), nil
}

// UnmarshalBinary implements encoding.BinaryUnmarshaler
func (st *StackTrie) UnmarshalBinary(data []byte) error {
	r := bytes.NewReader(data)
	return st.unmarshalBinary(r)
}

func (st *StackTrie) unmarshalBinary(r io.Reader) error {
	var dec struct {
		Owner    common.Hash
		NodeType uint8
		Val      []byte
		Key      []byte
	}

	if err := gob.NewDecoder(r).Decode(&dec); err != nil {
		return err
	}

	st.owner = dec.Owner
	st.nodeType = dec.NodeType
	st.val = dec.Val
	st.key = dec.Key

	var hasChild = make([]byte, 1)
	for i := range st.children {
		if _, err := r.Read(hasChild); err != nil {
			return err
		} else if hasChild[0] == 0 {
			continue
		}

		var child StackTrie

		if err := child.unmarshalBinary(r); err != nil {
			return err
		}

		st.children[i] = &child
	}

	return nil
}

func (st *StackTrie) setWriter(writeFn NodeWriteFunc) {
	st.writeFn = writeFn
	for _, child := range st.children {
		if child != nil {
			child.setWriter(writeFn)
		}
	}
}

func newLeaf(owner common.Hash, key, val []byte, writeFn NodeWriteFunc) *StackTrie {
	st := stackTrieFromPool(writeFn, owner)
	st.nodeType = leafNode
	st.key = append(st.key, key...)
	st.val = val

	return st
}

func newExt(owner common.Hash, key []byte, child *StackTrie, writeFn NodeWriteFunc) *StackTrie {
	st := stackTrieFromPool(writeFn, owner)
	st.nodeType = extNode
	st.key = append(st.key, key...)
	st.children[0] = child

	return st
}

// List all values that StackTrie#nodeType can hold
const (
	emptyNode = iota
	branchNode
	extNode
	leafNode
	hashedNode
)

// Update inserts a (key, value) pair into the stack trie.
func (st *StackTrie) Update(key, value []byte) error {
	k := keybytesToHex(key)

	if len(value) == 0 {
		panic("deletion not supported")
	}

	st.insert(k[:len(k)-1], value, nil)

	return nil
}

// MustUpdate is a wrapper of Update and will omit any encountered error but
// just print out an error message.
func (st *StackTrie) MustUpdate(key, value []byte) {
	if err := st.Update(key, value); err != nil {
		log.Error("Unhandled trie error in StackTrie.Update", "err", err)
	}
}

func (st *StackTrie) Reset() {
	st.owner = common.Hash{}
	st.writeFn = nil
	st.key = st.key[:0]
	st.val = nil

	for i := range st.children {
		st.children[i] = nil
	}

	st.nodeType = emptyNode
}

// Helper function that, given a full key, determines the index
// at which the chunk pointed by st.keyOffset is different from
// the same chunk in the full key.
func (st *StackTrie) getDiffIndex(key []byte) int {
	for idx, nibble := range st.key {
		if nibble != key[idx] {
			return idx
		}
	}

	return len(st.key)
}

// Helper function to that inserts a (key, value) pair into
// the trie.
func (st *StackTrie) insert(key, value []byte, prefix []byte) {
	switch st.nodeType {
	case branchNode: /* Branch */
		idx := int(key[0])

		// Unresolve elder siblings
		for i := idx - 1; i >= 0; i-- {
			if st.children[i] != nil {
				if st.children[i].nodeType != hashedNode {
					st.children[i].hash(append(prefix, byte(i)))
				}

				break
			}
		}

		// Add new child
		if st.children[idx] == nil {
			st.children[idx] = newLeaf(st.owner, key[1:], value, st.writeFn)
		} else {
			st.children[idx].insert(key[1:], value, append(prefix, key[0]))
		}

	case extNode: /* Ext */
		// Compare both key chunks and see where they differ
		diffidx := st.getDiffIndex(key)

		// Check if chunks are identical. If so, recurse into
		// the child node. Otherwise, the key has to be split
		// into 1) an optional common prefix, 2) the fullnode
		// representing the two differing path, and 3) a leaf
		// for each of the differentiated subtrees.
		if diffidx == len(st.key) {
			// Ext key and key segment are identical, recurse into
			// the child node.
			st.children[0].insert(key[diffidx:], value, append(prefix, key[:diffidx]...))
			return
		}
		// Save the original part. Depending if the break is
		// at the extension's last byte or not, create an
		// intermediate extension or use the extension's child
		// node directly.
		var n *StackTrie
		if diffidx < len(st.key)-1 {
			// Break on the non-last byte, insert an intermediate
			// extension. The path prefix of the newly-inserted
			// extension should also contain the different byte.
			n = newExt(st.owner, st.key[diffidx+1:], st.children[0], st.writeFn)
			n.hash(append(prefix, st.key[:diffidx+1]...))
		} else {
			// Break on the last byte, no need to insert
			// an extension node: reuse the current node.
			// The path prefix of the original part should
			// still be same.
			n = st.children[0]
			n.hash(append(prefix, st.key...))
		}

		var p *StackTrie

		if diffidx == 0 {
			// the break is on the first byte, so
			// the current node is converted into
			// a branch node.
			st.children[0] = nil
			p = st
			st.nodeType = branchNode
		} else {
			// the common prefix is at least one byte
			// long, insert a new intermediate branch
			// node.
			st.children[0] = stackTrieFromPool(st.writeFn, st.owner)
			st.children[0].nodeType = branchNode
			p = st.children[0]
		}
		// Create a leaf for the inserted part
		o := newLeaf(st.owner, key[diffidx+1:], value, st.writeFn)

		// Insert both child leaves where they belong:
		origIdx := st.key[diffidx]
		newIdx := key[diffidx]
		p.children[origIdx] = n
		p.children[newIdx] = o
		st.key = st.key[:diffidx]

	case leafNode: /* Leaf */
		// Compare both key chunks and see where they differ
		diffidx := st.getDiffIndex(key)

		// Overwriting a key isn't supported, which means that
		// the current leaf is expected to be split into 1) an
		// optional extension for the common prefix of these 2
		// keys, 2) a fullnode selecting the path on which the
		// keys differ, and 3) one leaf for the differentiated
		// component of each key.
		if diffidx >= len(st.key) {
			panic("Trying to insert into existing key")
		}

		// Check if the split occurs at the first nibble of the
		// chunk. In that case, no prefix extnode is necessary.
		// Otherwise, create that
		var p *StackTrie

		if diffidx == 0 {
			// Convert current leaf into a branch
			st.nodeType = branchNode
			p = st
			st.children[0] = nil
		} else {
			// Convert current node into an ext,
			// and insert a child branch node.
			st.nodeType = extNode
			st.children[0] = NewStackTrieWithOwner(st.writeFn, st.owner)
			st.children[0].nodeType = branchNode
			p = st.children[0]
		}

		// Create the two child leaves: one containing the original
		// value and another containing the new value. The child leaf
		// is hashed directly in order to free up some memory.
		origIdx := st.key[diffidx]
		p.children[origIdx] = newLeaf(st.owner, st.key[diffidx+1:], st.val, st.writeFn)
		p.children[origIdx].hash(append(prefix, st.key[:diffidx+1]...))

		newIdx := key[diffidx]
		p.children[newIdx] = newLeaf(st.owner, key[diffidx+1:], value, st.writeFn)

		// Finally, cut off the key part that has been passed
		// over to the children.
		st.key = st.key[:diffidx]
		st.val = nil

	case emptyNode: /* Empty */
		st.nodeType = leafNode
		st.key = key
		st.val = value

	case hashedNode:
		panic("trying to insert into hash")

	default:
		panic("invalid type")
	}
}

// hash converts st into a 'hashedNode', if possible. Possible outcomes:
//
// 1. The rlp-encoded value was >= 32 bytes:
//   - Then the 32-byte `hash` will be accessible in `st.val`.
//   - And the 'st.type' will be 'hashedNode'
//
// 2. The rlp-encoded value was < 32 bytes
//   - Then the <32 byte rlp-encoded value will be accessible in 'st.val'.
//   - And the 'st.type' will be 'hashedNode' AGAIN
//
// This method also sets 'st.type' to hashedNode, and clears 'st.key'.
func (st *StackTrie) hash(path []byte) {
	h := newHasher(false)
	defer returnHasherToPool(h)

	st.hashRec(h, path)
}

func (st *StackTrie) hashRec(hasher *hasher, path []byte) {
	// The switch below sets this to the RLP-encoding of this node.
	var encodedNode []byte

	switch st.nodeType {
	case hashedNode:
		return

	case emptyNode:
		st.val = types.EmptyRootHash.Bytes()
		st.key = st.key[:0]
		st.nodeType = hashedNode

		return

	case branchNode:
<<<<<<< HEAD
		var nodes rawFullNode

=======
		var nodes fullNode
>>>>>>> bed84606
		for i, child := range st.children {
			if child == nil {
				nodes.Children[i] = nilValueNode
				continue
			}

			child.hashRec(hasher, append(path, byte(i)))

			if len(child.val) < 32 {
				nodes.Children[i] = rawNode(child.val)
			} else {
				nodes.Children[i] = hashNode(child.val)
			}

			// Release child back to pool.
			st.children[i] = nil

			returnToPool(child)
		}

		nodes.encode(hasher.encbuf)
		encodedNode = hasher.encodedBytes()

	case extNode:
		st.children[0].hashRec(hasher, append(path, st.key...))

		n := shortNode{Key: hexToCompact(st.key)}
		if len(st.children[0].val) < 32 {
			n.Val = rawNode(st.children[0].val)
		} else {
			n.Val = hashNode(st.children[0].val)
		}

		n.encode(hasher.encbuf)
		encodedNode = hasher.encodedBytes()

		// Release child back to pool.
		returnToPool(st.children[0])
		st.children[0] = nil

	case leafNode:
		st.key = append(st.key, byte(16))
		n := shortNode{Key: hexToCompact(st.key), Val: valueNode(st.val)}

		n.encode(hasher.encbuf)
		encodedNode = hasher.encodedBytes()

	default:
		panic("invalid node type")
	}

	st.nodeType = hashedNode
	st.key = st.key[:0]

	if len(encodedNode) < 32 {
		st.val = common.CopyBytes(encodedNode)
		return
	}

	// Write the hash to the 'val'. We allocate a new val here to not mutate
	// input values
	st.val = hasher.hashData(encodedNode)
	if st.writeFn != nil {
		st.writeFn(st.owner, path, common.BytesToHash(st.val), encodedNode)
	}
}

// Hash returns the hash of the current node.
func (st *StackTrie) Hash() (h common.Hash) {
	hasher := newHasher(false)
	defer returnHasherToPool(hasher)

	st.hashRec(hasher, nil)

	if len(st.val) == 32 {
		copy(h[:], st.val)
		return h
	}
	// If the node's RLP isn't 32 bytes long, the node will not
	// be hashed, and instead contain the  rlp-encoding of the
	// node. For the top level node, we need to force the hashing.
	hasher.sha.Reset()
	hasher.sha.Write(st.val)
	hasher.sha.Read(h[:])

	return h
}

// Commit will firstly hash the entire trie if it's still not hashed
// and then commit all nodes to the associated database. Actually most
// of the trie nodes MAY have been committed already. The main purpose
// here is to commit the root node.
//
// The associated database is expected, otherwise the whole commit
// functionality should be disabled.
func (st *StackTrie) Commit() (h common.Hash, err error) {
	if st.writeFn == nil {
		return common.Hash{}, ErrCommitDisabled
	}

	hasher := newHasher(false)
	defer returnHasherToPool(hasher)

	st.hashRec(hasher, nil)

	if len(st.val) == 32 {
		copy(h[:], st.val)
		return h, nil
	}
	// If the node's RLP isn't 32 bytes long, the node will not
	// be hashed (and committed), and instead contain the rlp-encoding of the
	// node. For the top level node, we need to force the hashing+commit.
	hasher.sha.Reset()
	hasher.sha.Write(st.val)
	hasher.sha.Read(h[:])

	st.writeFn(st.owner, nil, h, st.val)

	return h, nil
}<|MERGE_RESOLUTION|>--- conflicted
+++ resolved
@@ -447,12 +447,7 @@
 		return
 
 	case branchNode:
-<<<<<<< HEAD
-		var nodes rawFullNode
-
-=======
 		var nodes fullNode
->>>>>>> bed84606
 		for i, child := range st.children {
 			if child == nil {
 				nodes.Children[i] = nilValueNode
