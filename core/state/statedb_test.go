// Copyright 2016 The go-ethereum Authors
// This file is part of the go-ethereum library.
//
// The go-ethereum library is free software: you can redistribute it and/or modify
// it under the terms of the GNU Lesser General Public License as published by
// the Free Software Foundation, either version 3 of the License, or
// (at your option) any later version.
//
// The go-ethereum library is distributed in the hope that it will be useful,
// but WITHOUT ANY WARRANTY; without even the implied warranty of
// MERCHANTABILITY or FITNESS FOR A PARTICULAR PURPOSE. See the
// GNU Lesser General Public License for more details.
//
// You should have received a copy of the GNU Lesser General Public License
// along with the go-ethereum library. If not, see <http://www.gnu.org/licenses/>.

package state

import (
	"bytes"
	"encoding/binary"
	"errors"
	"fmt"
	"math"
	"math/big"
	"math/rand"
	"reflect"
	"strings"
	"sync"
	"testing"
	"testing/quick"

	"github.com/stretchr/testify/assert"

	"github.com/ethereum/go-ethereum/common"
	"github.com/ethereum/go-ethereum/core/blockstm"
	"github.com/ethereum/go-ethereum/core/rawdb"
	"github.com/ethereum/go-ethereum/core/state/snapshot"
	"github.com/ethereum/go-ethereum/core/types"
	"github.com/ethereum/go-ethereum/crypto"
	"github.com/ethereum/go-ethereum/rlp"
	"github.com/ethereum/go-ethereum/trie"
	"github.com/ethereum/go-ethereum/trie/triedb/hashdb"
	"github.com/ethereum/go-ethereum/trie/triedb/pathdb"
	"github.com/ethereum/go-ethereum/trie/trienode"
	"github.com/holiman/uint256"
)

// Tests that updating a state trie does not leak any database writes prior to
// actually committing the state.
func TestUpdateLeaks(t *testing.T) {
	// Create an empty state database
	var (
		db  = rawdb.NewMemoryDatabase()
		tdb = trie.NewDatabase(db, nil)
	)
	state, _ := New(types.EmptyRootHash, NewDatabaseWithNodeDB(db, tdb), nil)

	// Update it with some accounts
	for i := byte(0); i < 255; i++ {
		addr := common.BytesToAddress([]byte{i})
		state.AddBalance(addr, big.NewInt(int64(11*i)))
		state.SetNonce(addr, uint64(42*i))

		if i%2 == 0 {
			state.SetState(addr, common.BytesToHash([]byte{i, i, i}), common.BytesToHash([]byte{i, i, i, i}))
		}

		if i%3 == 0 {
			state.SetCode(addr, []byte{i, i, i, i, i})
		}
	}

	root := state.IntermediateRoot(false)
	if err := tdb.Commit(root, false); err != nil {
		t.Errorf("can not commit trie %v to persistent database", root.Hex())
	}

	// Ensure that no data was leaked into the database
	it := db.NewIterator(nil, nil)
	for it.Next() {
		t.Errorf("State leaked into database: %x -> %x", it.Key(), it.Value())
	}
	it.Release()
}

// Tests that no intermediate state of an object is stored into the database,
// only the one right before the commit.
func TestIntermediateLeaks(t *testing.T) {
	// Create two state databases, one transitioning to the final state, the other final from the beginning
	transDb := rawdb.NewMemoryDatabase()
	finalDb := rawdb.NewMemoryDatabase()
	transNdb := trie.NewDatabase(transDb, nil)
	finalNdb := trie.NewDatabase(finalDb, nil)
	transState, _ := New(types.EmptyRootHash, NewDatabaseWithNodeDB(transDb, transNdb), nil)
	finalState, _ := New(types.EmptyRootHash, NewDatabaseWithNodeDB(finalDb, finalNdb), nil)

	modify := func(state *StateDB, addr common.Address, i, tweak byte) {
		state.SetBalance(addr, big.NewInt(int64(11*i)+int64(tweak)))
		state.SetNonce(addr, uint64(42*i+tweak))

		if i%2 == 0 {
			state.SetState(addr, common.Hash{i, i, i, 0}, common.Hash{})
			state.SetState(addr, common.Hash{i, i, i, tweak}, common.Hash{i, i, i, i, tweak})
		}

		if i%3 == 0 {
			state.SetCode(addr, []byte{i, i, i, i, i, tweak})
		}
	}

	// Modify the transient state.
	for i := byte(0); i < 255; i++ {
		modify(transState, common.Address{i}, i, 0)
	}
	// Write modifications to trie.
	transState.IntermediateRoot(false)

	// Overwrite all the data with new values in the transient database.
	for i := byte(0); i < 255; i++ {
		modify(transState, common.Address{i}, i, 99)
		modify(finalState, common.Address{i}, i, 99)
	}

	// Commit and cross check the databases.
	transRoot, err := transState.Commit(0, false)
	if err != nil {
		t.Fatalf("failed to commit transition state: %v", err)
	}
	if err = transNdb.Commit(transRoot, false); err != nil {
		t.Errorf("can not commit trie %v to persistent database", transRoot.Hex())
	}

	finalRoot, err := finalState.Commit(0, false)
	if err != nil {
		t.Fatalf("failed to commit final state: %v", err)
	}
	if err = finalNdb.Commit(finalRoot, false); err != nil {
		t.Errorf("can not commit trie %v to persistent database", finalRoot.Hex())
	}

	it := finalDb.NewIterator(nil, nil)
	for it.Next() {
		key, fvalue := it.Key(), it.Value()
		tvalue, err := transDb.Get(key)

		if err != nil {
			t.Errorf("entry missing from the transition database: %x -> %x", key, fvalue)
		}

		if !bytes.Equal(fvalue, tvalue) {
			t.Errorf("value mismatch at key %x: %x in transition database, %x in final database", key, tvalue, fvalue)
		}
	}
	it.Release()

	it = transDb.NewIterator(nil, nil)
	for it.Next() {
		key, tvalue := it.Key(), it.Value()
		fvalue, err := finalDb.Get(key)

		if err != nil {
			t.Errorf("extra entry in the transition database: %x -> %x", key, it.Value())
		}

		if !bytes.Equal(fvalue, tvalue) {
			t.Errorf("value mismatch at key %x: %x in transition database, %x in final database", key, tvalue, fvalue)
		}
	}
}

// TestCopy tests that copying a StateDB object indeed makes the original and
// the copy independent of each other. This test is a regression test against
// https://github.com/ethereum/go-ethereum/pull/15549.
func TestCopy(t *testing.T) {
	// Create a random state test to copy and modify "independently"
	orig, _ := New(types.EmptyRootHash, NewDatabase(rawdb.NewMemoryDatabase()), nil)

	for i := byte(0); i < 255; i++ {
		obj := orig.GetOrNewStateObject(common.BytesToAddress([]byte{i}))
		obj.AddBalance(big.NewInt(int64(i)))
		orig.updateStateObject(obj)
	}
	orig.Finalise(false)

	// Copy the state
	copy := orig.Copy()

	// Copy the copy state
	ccopy := copy.Copy()

	// modify all in memory
	for i := byte(0); i < 255; i++ {
		origObj := orig.GetOrNewStateObject(common.BytesToAddress([]byte{i}))
		copyObj := copy.GetOrNewStateObject(common.BytesToAddress([]byte{i}))
		ccopyObj := ccopy.GetOrNewStateObject(common.BytesToAddress([]byte{i}))

		origObj.AddBalance(big.NewInt(2 * int64(i)))
		copyObj.AddBalance(big.NewInt(3 * int64(i)))
		ccopyObj.AddBalance(big.NewInt(4 * int64(i)))

		orig.updateStateObject(origObj)
		copy.updateStateObject(copyObj)
		ccopy.updateStateObject(copyObj)
	}

	// Finalise the changes on all concurrently
	finalise := func(wg *sync.WaitGroup, db *StateDB) {
		defer wg.Done()
		db.Finalise(true)
	}

	var wg sync.WaitGroup

	wg.Add(3)

	go finalise(&wg, orig)
	go finalise(&wg, copy)
	go finalise(&wg, ccopy)
	wg.Wait()

	// Verify that the three states have been updated independently
	for i := byte(0); i < 255; i++ {
		origObj := orig.GetOrNewStateObject(common.BytesToAddress([]byte{i}))
		copyObj := copy.GetOrNewStateObject(common.BytesToAddress([]byte{i}))
		ccopyObj := ccopy.GetOrNewStateObject(common.BytesToAddress([]byte{i}))

		if want := big.NewInt(3 * int64(i)); origObj.Balance().Cmp(want) != 0 {
			t.Errorf("orig obj %d: balance mismatch: have %v, want %v", i, origObj.Balance(), want)
		}

		if want := big.NewInt(4 * int64(i)); copyObj.Balance().Cmp(want) != 0 {
			t.Errorf("copy obj %d: balance mismatch: have %v, want %v", i, copyObj.Balance(), want)
		}

		if want := big.NewInt(5 * int64(i)); ccopyObj.Balance().Cmp(want) != 0 {
			t.Errorf("copy obj %d: balance mismatch: have %v, want %v", i, ccopyObj.Balance(), want)
		}
	}
}

func TestSnapshotRandom(t *testing.T) {
	config := &quick.Config{MaxCount: 1000}

	err := quick.Check((*snapshotTest).run, config)
	if cerr, ok := err.(*quick.CheckError); ok {
		test := cerr.In[0].(*snapshotTest)
		t.Errorf("%v:\n%s", test.err, test)
	} else if err != nil {
		t.Error(err)
	}
}

// A snapshotTest checks that reverting StateDB snapshots properly undoes all changes
// captured by the snapshot. Instances of this test with pseudorandom content are created
// by Generate.
//
// The test works as follows:
//
// A new state is created and all actions are applied to it. Several snapshots are taken
// in between actions. The test then reverts each snapshot. For each snapshot the actions
// leading up to it are replayed on a fresh, empty state. The behaviour of all public
// accessor methods on the reverted state must match the return value of the equivalent
// methods on the replayed state.
type snapshotTest struct {
	addrs     []common.Address // all account addresses
	actions   []testAction     // modifications to the state
	snapshots []int            // actions indexes at which snapshot is taken
	err       error            // failure details are reported through this field
}

type testAction struct {
	name   string
	fn     func(testAction, *StateDB)
	args   []int64
	noAddr bool
}

// newTestAction creates a random action that changes state.
func newTestAction(addr common.Address, r *rand.Rand) testAction {
	actions := []testAction{
		{
			name: "SetBalance",
			fn: func(a testAction, s *StateDB) {
				s.SetBalance(addr, big.NewInt(a.args[0]))
			},
			args: make([]int64, 1),
		},
		{
			name: "AddBalance",
			fn: func(a testAction, s *StateDB) {
				s.AddBalance(addr, big.NewInt(a.args[0]))
			},
			args: make([]int64, 1),
		},
		{
			name: "SetNonce",
			fn: func(a testAction, s *StateDB) {
				s.SetNonce(addr, uint64(a.args[0]))
			},
			args: make([]int64, 1),
		},
		{
			name: "SetState",
			fn: func(a testAction, s *StateDB) {
				var key, val common.Hash
				binary.BigEndian.PutUint16(key[:], uint16(a.args[0]))
				binary.BigEndian.PutUint16(val[:], uint16(a.args[1]))
				s.SetState(addr, key, val)
			},
			args: make([]int64, 2),
		},
		{
			name: "SetCode",
			fn: func(a testAction, s *StateDB) {
				code := make([]byte, 16)
				binary.BigEndian.PutUint64(code, uint64(a.args[0]))
				binary.BigEndian.PutUint64(code[8:], uint64(a.args[1]))
				s.SetCode(addr, code)
			},
			args: make([]int64, 2),
		},
		{
			name: "CreateAccount",
			fn: func(a testAction, s *StateDB) {
				s.CreateAccount(addr)
			},
		},
		{
			name: "SelfDestruct",
			fn: func(a testAction, s *StateDB) {
				s.SelfDestruct(addr)
			},
		},
		{
			name: "AddRefund",
			fn: func(a testAction, s *StateDB) {
				s.AddRefund(uint64(a.args[0]))
			},
			args:   make([]int64, 1),
			noAddr: true,
		},
		{
			name: "AddLog",
			fn: func(a testAction, s *StateDB) {
				data := make([]byte, 2)
				binary.BigEndian.PutUint16(data, uint16(a.args[0]))
				s.AddLog(&types.Log{Address: addr, Data: data})
			},
			args: make([]int64, 1),
		},
		{
			name: "AddPreimage",
			fn: func(a testAction, s *StateDB) {
				preimage := []byte{1}
				hash := common.BytesToHash(preimage)
				s.AddPreimage(hash, preimage)
			},
			args: make([]int64, 1),
		},
		{
			name: "AddAddressToAccessList",
			fn: func(a testAction, s *StateDB) {
				s.AddAddressToAccessList(addr)
			},
		},
		{
			name: "AddSlotToAccessList",
			fn: func(a testAction, s *StateDB) {
				s.AddSlotToAccessList(addr,
					common.Hash{byte(a.args[0])})
			},
			args: make([]int64, 1),
		},
		{
			name: "SetTransientState",
			fn: func(a testAction, s *StateDB) {
				var key, val common.Hash
				binary.BigEndian.PutUint16(key[:], uint16(a.args[0]))
				binary.BigEndian.PutUint16(val[:], uint16(a.args[1]))
				s.SetTransientState(addr, key, val)
			},
			args: make([]int64, 2),
		},
	}
	action := actions[r.Intn(len(actions))]

	var nameargs []string

	if !action.noAddr {
		nameargs = append(nameargs, addr.Hex())
	}

	for i := range action.args {
		action.args[i] = rand.Int63n(100)
		nameargs = append(nameargs, fmt.Sprint(action.args[i]))
	}

	action.name += strings.Join(nameargs, ", ")

	return action
}

// Generate returns a new snapshot test of the given size. All randomness is
// derived from r.
func (*snapshotTest) Generate(r *rand.Rand, size int) reflect.Value {
	// Generate random actions.
	addrs := make([]common.Address, 50)
	for i := range addrs {
		addrs[i][0] = byte(i)
	}

	actions := make([]testAction, size)
	for i := range actions {
		addr := addrs[r.Intn(len(addrs))]
		actions[i] = newTestAction(addr, r)
	}
	// Generate snapshot indexes.
	nsnapshots := int(math.Sqrt(float64(size)))
	if size > 0 && nsnapshots == 0 {
		nsnapshots = 1
	}

	snapshots := make([]int, nsnapshots)
	snaplen := len(actions) / nsnapshots

	for i := range snapshots {
		// Try to place the snapshots some number of actions apart from each other.
		snapshots[i] = (i * snaplen) + r.Intn(snaplen)
	}

	return reflect.ValueOf(&snapshotTest{addrs, actions, snapshots, nil})
}

func (test *snapshotTest) String() string {
	out := new(bytes.Buffer)

	sindex := 0
	for i, action := range test.actions {
		if len(test.snapshots) > sindex && i == test.snapshots[sindex] {
			fmt.Fprintf(out, "---- snapshot %d ----\n", sindex)

			sindex++
		}

		fmt.Fprintf(out, "%4d: %s\n", i, action.name)
	}

	return out.String()
}

func (test *snapshotTest) run() bool {
	// Run all actions and create snapshots.
	var (
		state, _     = New(types.EmptyRootHash, NewDatabase(rawdb.NewMemoryDatabase()), nil)
		snapshotRevs = make([]int, len(test.snapshots))
		sindex       = 0
		checkstates  = make([]*StateDB, len(test.snapshots))
	)

	for i, action := range test.actions {
		if len(test.snapshots) > sindex && i == test.snapshots[sindex] {
			snapshotRevs[sindex] = state.Snapshot()
			checkstates[sindex] = state.Copy()
			sindex++
		}

		action.fn(action, state)
	}
	// Revert all snapshots in reverse order. Each revert must yield a state
	// that is equivalent to fresh state with all actions up the snapshot applied.
	for sindex--; sindex >= 0; sindex-- {
<<<<<<< HEAD
		checkstate, _ := New(types.EmptyRootHash, state.Database(), nil)
		for _, action := range test.actions[:test.snapshots[sindex]] {
			action.fn(action, checkstate)
		}

		state.RevertToSnapshot(snapshotRevs[sindex])

		if err := test.checkEqual(state, checkstate); err != nil {
=======
		state.RevertToSnapshot(snapshotRevs[sindex])
		if err := test.checkEqual(state, checkstates[sindex]); err != nil {
>>>>>>> da6cdaf6
			test.err = fmt.Errorf("state mismatch after revert to snapshot %d\n%v", sindex, err)
			return false
		}
	}

	return true
}

func forEachStorage(s *StateDB, addr common.Address, cb func(key, value common.Hash) bool) error {
	so := s.getStateObject(addr)
	if so == nil {
		return nil
	}
	tr, err := so.getTrie()
	if err != nil {
		return err
	}
	trieIt, err := tr.NodeIterator(nil)
	if err != nil {
		return err
	}
	it := trie.NewIterator(trieIt)

	for it.Next() {
		key := common.BytesToHash(s.trie.GetKey(it.Key))
		if value, dirty := so.dirtyStorage[key]; dirty {
			if !cb(key, value) {
				return nil
			}
			continue
		}

		if len(it.Value) > 0 {
			_, content, _, err := rlp.Split(it.Value)
			if err != nil {
				return err
			}
			if !cb(key, common.BytesToHash(content)) {
				return nil
			}
		}
	}
	return nil
}

// checkEqual checks that methods of state and checkstate return the same values.
func (test *snapshotTest) checkEqual(state, checkstate *StateDB) error {
	for _, addr := range test.addrs {
		var err error

		checkeq := func(op string, a, b interface{}) bool {
			if err == nil && !reflect.DeepEqual(a, b) {
				err = fmt.Errorf("got %s(%s) == %v, want %v", op, addr.Hex(), a, b)
				return false
			}

			return true
		}
		// Check basic accessor methods.
		checkeq("Exist", state.Exist(addr), checkstate.Exist(addr))
		checkeq("HasSelfdestructed", state.HasSelfDestructed(addr), checkstate.HasSelfDestructed(addr))
		checkeq("GetBalance", state.GetBalance(addr), checkstate.GetBalance(addr))
		checkeq("GetNonce", state.GetNonce(addr), checkstate.GetNonce(addr))
		checkeq("GetCode", state.GetCode(addr), checkstate.GetCode(addr))
		checkeq("GetCodeHash", state.GetCodeHash(addr), checkstate.GetCodeHash(addr))
		checkeq("GetCodeSize", state.GetCodeSize(addr), checkstate.GetCodeSize(addr))
		// Check storage.
		if obj := state.getStateObject(addr); obj != nil {
			forEachStorage(state, addr, func(key, value common.Hash) bool {
				return checkeq("GetState("+key.Hex()+")", checkstate.GetState(addr, key), value)
			})
			forEachStorage(checkstate, addr, func(key, value common.Hash) bool {
				return checkeq("GetState("+key.Hex()+")", checkstate.GetState(addr, key), value)
			})
		}

		if err != nil {
			return err
		}
	}

	if state.GetRefund() != checkstate.GetRefund() {
		return fmt.Errorf("got GetRefund() == %d, want GetRefund() == %d",
			state.GetRefund(), checkstate.GetRefund())
	}

	if !reflect.DeepEqual(state.GetLogs(common.Hash{}, 0, common.Hash{}), checkstate.GetLogs(common.Hash{}, 0, common.Hash{})) {
		return fmt.Errorf("got GetLogs(common.Hash{}) == %v, want GetLogs(common.Hash{}) == %v",
			state.GetLogs(common.Hash{}, 0, common.Hash{}), checkstate.GetLogs(common.Hash{}, 0, common.Hash{}))
	}

	return nil
}

func TestTouchDelete(t *testing.T) {
	s := newStateEnv()
	s.state.GetOrNewStateObject(common.Address{})
	root, _ := s.state.Commit(0, false)
	s.state, _ = New(root, s.state.db, s.state.snaps)

	snapshot := s.state.Snapshot()
	s.state.AddBalance(common.Address{}, new(big.Int))

	if len(s.state.journal.dirties) != 1 {
		t.Fatal("expected one dirty state object")
	}

	s.state.RevertToSnapshot(snapshot)

	if len(s.state.journal.dirties) != 0 {
		t.Fatal("expected no dirty state object")
	}
}

func TestMVHashMapReadWriteDelete(t *testing.T) {
	t.Parallel()

	db := NewDatabase(rawdb.NewMemoryDatabase())
	mvhm := blockstm.MakeMVHashMap()
	s, _ := NewWithMVHashmap(common.Hash{}, db, nil, mvhm)

	states := []*StateDB{s}

	// Create copies of the original state for each transition
	for i := 1; i <= 4; i++ {
		sCopy := s.Copy()
		sCopy.txIndex = i
		states = append(states, sCopy)
	}

	addr := common.HexToAddress("0x01")
	key := common.HexToHash("0x01")
	val := common.HexToHash("0x01")
	balance := new(big.Int).SetUint64(uint64(100))

	// Tx0 read
	v := states[0].GetState(addr, key)

	assert.Equal(t, common.Hash{}, v)

	// Tx1 write
	states[1].GetOrNewStateObject(addr)
	states[1].SetState(addr, key, val)
	states[1].SetBalance(addr, balance)
	states[1].FlushMVWriteSet()

	// Tx1 read
	v = states[1].GetState(addr, key)
	b := states[1].GetBalance(addr)

	assert.Equal(t, val, v)
	assert.Equal(t, balance, b)

	// Tx2 read
	v = states[2].GetState(addr, key)
	b = states[2].GetBalance(addr)

	assert.Equal(t, val, v)
	assert.Equal(t, balance, b)

	// Tx3 delete
	states[3].SelfDestruct(addr)

	// Within Tx 3, the state should not change before finalize
	v = states[3].GetState(addr, key)
	assert.Equal(t, val, v)

	// After finalizing Tx 3, the state will change
	states[3].Finalise(false)
	v = states[3].GetState(addr, key)
	assert.Equal(t, common.Hash{}, v)
	states[3].FlushMVWriteSet()

	// Tx4 read
	v = states[4].GetState(addr, key)
	b = states[4].GetBalance(addr)

	assert.Equal(t, common.Hash{}, v)
	assert.Equal(t, common.Big0, b)
}

func TestMVHashMapRevert(t *testing.T) {
	t.Parallel()

	db := NewDatabase(rawdb.NewMemoryDatabase())
	mvhm := blockstm.MakeMVHashMap()
	s, _ := NewWithMVHashmap(common.Hash{}, db, nil, mvhm)

	states := []*StateDB{s}

	// Create copies of the original state for each transition
	for i := 1; i <= 4; i++ {
		sCopy := s.Copy()
		sCopy.txIndex = i
		states = append(states, sCopy)
	}

	addr := common.HexToAddress("0x01")
	key := common.HexToHash("0x01")
	val := common.HexToHash("0x01")
	balance := new(big.Int).SetUint64(uint64(100))

	// Tx0 write
	states[0].GetOrNewStateObject(addr)
	states[0].SetState(addr, key, val)
	states[0].SetBalance(addr, balance)
	states[0].FlushMVWriteSet()

	// Tx1 perform some ops and then revert
	snapshot := states[1].Snapshot()
	states[1].AddBalance(addr, new(big.Int).SetUint64(uint64(100)))
	states[1].SetState(addr, key, common.HexToHash("0x02"))
	v := states[1].GetState(addr, key)
	b := states[1].GetBalance(addr)
	assert.Equal(t, new(big.Int).SetUint64(uint64(200)), b)
	assert.Equal(t, common.HexToHash("0x02"), v)

	states[1].SelfDestruct(addr)

	states[1].RevertToSnapshot(snapshot)

	v = states[1].GetState(addr, key)
	b = states[1].GetBalance(addr)

	assert.Equal(t, val, v)
	assert.Equal(t, balance, b)
	states[1].Finalise(false)
	states[1].FlushMVWriteSet()

	// Tx2 check the state and balance
	v = states[2].GetState(addr, key)
	b = states[2].GetBalance(addr)

	assert.Equal(t, val, v)
	assert.Equal(t, balance, b)
}

func TestMVHashMapMarkEstimate(t *testing.T) {
	t.Parallel()

	db := NewDatabase(rawdb.NewMemoryDatabase())
	mvhm := blockstm.MakeMVHashMap()
	s, _ := NewWithMVHashmap(common.Hash{}, db, nil, mvhm)

	states := []*StateDB{s}

	// Create copies of the original state for each transition
	for i := 1; i <= 4; i++ {
		sCopy := s.Copy()
		sCopy.txIndex = i
		states = append(states, sCopy)
	}

	addr := common.HexToAddress("0x01")
	key := common.HexToHash("0x01")
	val := common.HexToHash("0x01")
	balance := new(big.Int).SetUint64(uint64(100))

	// Tx0 read
	v := states[0].GetState(addr, key)
	assert.Equal(t, common.Hash{}, v)

	// Tx0 write
	states[0].SetState(addr, key, val)
	v = states[0].GetState(addr, key)
	assert.Equal(t, val, v)
	states[0].FlushMVWriteSet()

	// Tx1 write
	states[1].GetOrNewStateObject(addr)
	states[1].SetState(addr, key, val)
	states[1].SetBalance(addr, balance)
	states[1].FlushMVWriteSet()

	// Tx2 read
	v = states[2].GetState(addr, key)
	b := states[2].GetBalance(addr)

	assert.Equal(t, val, v)
	assert.Equal(t, balance, b)

	// Tx1 mark estimate
	for _, v := range states[1].MVWriteList() {
		mvhm.MarkEstimate(v.Path, 1)
	}

	defer func() {
		if r := recover(); r == nil {
			t.Errorf("The code did not panic")
		} else {
			t.Log("Recovered in f", r)
		}
	}()

	// Tx2 read again should get default (empty) vals because its dependency Tx1 is marked as estimate
	states[2].GetState(addr, key)
	states[2].GetBalance(addr)

	// Tx1 read again should get Tx0 vals
	v = states[1].GetState(addr, key)
	assert.Equal(t, val, v)
}

func TestMVHashMapOverwrite(t *testing.T) {
	t.Parallel()

	db := NewDatabase(rawdb.NewMemoryDatabase())
	mvhm := blockstm.MakeMVHashMap()
	s, _ := NewWithMVHashmap(common.Hash{}, db, nil, mvhm)

	states := []*StateDB{s}

	// Create copies of the original state for each transition
	for i := 1; i <= 4; i++ {
		sCopy := s.Copy()
		sCopy.txIndex = i
		states = append(states, sCopy)
	}

	addr := common.HexToAddress("0x01")
	key := common.HexToHash("0x01")
	val1 := common.HexToHash("0x01")
	balance1 := new(big.Int).SetUint64(uint64(100))
	val2 := common.HexToHash("0x02")
	balance2 := new(big.Int).SetUint64(uint64(200))

	// Tx0 write
	states[0].GetOrNewStateObject(addr)
	states[0].SetState(addr, key, val1)
	states[0].SetBalance(addr, balance1)
	states[0].FlushMVWriteSet()

	// Tx1 write
	states[1].SetState(addr, key, val2)
	states[1].SetBalance(addr, balance2)
	v := states[1].GetState(addr, key)
	b := states[1].GetBalance(addr)
	states[1].FlushMVWriteSet()

	assert.Equal(t, val2, v)
	assert.Equal(t, balance2, b)

	// Tx2 read should get Tx1's value
	v = states[2].GetState(addr, key)
	b = states[2].GetBalance(addr)

	assert.Equal(t, val2, v)
	assert.Equal(t, balance2, b)

	// Tx1 delete
	for _, v := range states[1].writeMap {
		mvhm.Delete(v.Path, 1)

		states[1].writeMap = nil
	}

	// Tx2 read should get Tx0's value
	v = states[2].GetState(addr, key)
	b = states[2].GetBalance(addr)

	assert.Equal(t, val1, v)
	assert.Equal(t, balance1, b)

	// Tx1 read should get Tx0's value
	v = states[1].GetState(addr, key)
	b = states[1].GetBalance(addr)

	assert.Equal(t, val1, v)
	assert.Equal(t, balance1, b)

	// Tx0 delete
	for _, v := range states[0].writeMap {
		mvhm.Delete(v.Path, 0)

		states[0].writeMap = nil
	}

	// Tx2 read again should get default vals
	v = states[2].GetState(addr, key)
	b = states[2].GetBalance(addr)

	assert.Equal(t, common.Hash{}, v)
	assert.Equal(t, common.Big0, b)
}

func TestMVHashMapWriteNoConflict(t *testing.T) {
	t.Parallel()

	db := NewDatabase(rawdb.NewMemoryDatabase())
	mvhm := blockstm.MakeMVHashMap()
	s, _ := NewWithMVHashmap(common.Hash{}, db, nil, mvhm)

	states := []*StateDB{s}

	// Create copies of the original state for each transition
	for i := 1; i <= 4; i++ {
		sCopy := s.Copy()
		sCopy.txIndex = i
		states = append(states, sCopy)
	}

	addr := common.HexToAddress("0x01")
	key1 := common.HexToHash("0x01")
	key2 := common.HexToHash("0x02")
	val1 := common.HexToHash("0x01")
	balance1 := new(big.Int).SetUint64(uint64(100))
	val2 := common.HexToHash("0x02")

	// Tx0 write
	states[0].GetOrNewStateObject(addr)
	states[0].FlushMVWriteSet()

	// Tx2 write
	states[2].SetState(addr, key2, val2)
	states[2].FlushMVWriteSet()

	// Tx1 write
	tx1Snapshot := states[1].Snapshot()
	states[1].SetState(addr, key1, val1)
	states[1].SetBalance(addr, balance1)
	states[1].FlushMVWriteSet()

	// Tx1 read
	assert.Equal(t, val1, states[1].GetState(addr, key1))
	assert.Equal(t, balance1, states[1].GetBalance(addr))
	// Tx1 should see empty value in key2
	assert.Equal(t, common.Hash{}, states[1].GetState(addr, key2))

	// Tx2 read
	assert.Equal(t, val2, states[2].GetState(addr, key2))
	// Tx2 should see values written by Tx1
	assert.Equal(t, val1, states[2].GetState(addr, key1))
	assert.Equal(t, balance1, states[2].GetBalance(addr))

	// Tx3 read
	assert.Equal(t, val1, states[3].GetState(addr, key1))
	assert.Equal(t, val2, states[3].GetState(addr, key2))
	assert.Equal(t, balance1, states[3].GetBalance(addr))

	// Tx2 delete
	for _, v := range states[2].writeMap {
		mvhm.Delete(v.Path, 2)

		states[2].writeMap = nil
	}

	assert.Equal(t, val1, states[3].GetState(addr, key1))
	assert.Equal(t, balance1, states[3].GetBalance(addr))
	assert.Equal(t, common.Hash{}, states[3].GetState(addr, key2))

	// Tx1 revert
	states[1].RevertToSnapshot(tx1Snapshot)
	states[1].FlushMVWriteSet()

	assert.Equal(t, common.Hash{}, states[3].GetState(addr, key1))
	assert.Equal(t, common.Hash{}, states[3].GetState(addr, key2))
	assert.Equal(t, common.Big0, states[3].GetBalance(addr))

	// Tx1 delete
	for _, v := range states[1].writeMap {
		mvhm.Delete(v.Path, 1)

		states[1].writeMap = nil
	}

	assert.Equal(t, common.Hash{}, states[3].GetState(addr, key1))
	assert.Equal(t, common.Hash{}, states[3].GetState(addr, key2))
	assert.Equal(t, common.Big0, states[3].GetBalance(addr))
}

func TestApplyMVWriteSet(t *testing.T) {
	t.Parallel()

	db := NewDatabase(rawdb.NewMemoryDatabase())
	mvhm := blockstm.MakeMVHashMap()
	s, _ := NewWithMVHashmap(common.Hash{}, db, nil, mvhm)

	sClean := s.Copy()
	sClean.mvHashmap = nil

	sSingleProcess := sClean.Copy()

	states := []*StateDB{s}

	// Create copies of the original state for each transition
	for i := 1; i <= 4; i++ {
		sCopy := s.Copy()
		sCopy.txIndex = i
		states = append(states, sCopy)
	}

	addr1 := common.HexToAddress("0x01")
	addr2 := common.HexToAddress("0x02")
	addr3 := common.HexToAddress("0x03")
	key1 := common.HexToHash("0x01")
	key2 := common.HexToHash("0x02")
	val1 := common.HexToHash("0x01")
	balance1 := new(big.Int).SetUint64(uint64(100))
	val2 := common.HexToHash("0x02")
	balance2 := new(big.Int).SetUint64(uint64(200))
	code := []byte{1, 2, 3}

	// Tx0 write
	states[0].GetOrNewStateObject(addr1)
	states[0].SetState(addr1, key1, val1)
	states[0].SetBalance(addr1, balance1)
	states[0].SetState(addr2, key2, val2)
	states[0].GetOrNewStateObject(addr3)
	states[0].Finalise(true)
	states[0].FlushMVWriteSet()

	sSingleProcess.GetOrNewStateObject(addr1)
	sSingleProcess.SetState(addr1, key1, val1)
	sSingleProcess.SetBalance(addr1, balance1)
	sSingleProcess.SetState(addr2, key2, val2)
	sSingleProcess.GetOrNewStateObject(addr3)

	sClean.ApplyMVWriteSet(states[0].MVWriteList())

	assert.Equal(t, sSingleProcess.IntermediateRoot(true), sClean.IntermediateRoot(true))

	// Tx1 write
	states[1].SetState(addr1, key2, val2)
	states[1].SetBalance(addr1, balance2)
	states[1].SetNonce(addr1, 1)
	states[1].Finalise(true)
	states[1].FlushMVWriteSet()

	sSingleProcess.SetState(addr1, key2, val2)
	sSingleProcess.SetBalance(addr1, balance2)
	sSingleProcess.SetNonce(addr1, 1)

	sClean.ApplyMVWriteSet(states[1].MVWriteList())

	assert.Equal(t, sSingleProcess.IntermediateRoot(true), sClean.IntermediateRoot(true))

	// Tx2 write
	states[2].SetState(addr1, key1, val2)
	states[2].SetBalance(addr1, balance2)
	states[2].SetNonce(addr1, 2)
	states[2].Finalise(true)
	states[2].FlushMVWriteSet()

	sSingleProcess.SetState(addr1, key1, val2)
	sSingleProcess.SetBalance(addr1, balance2)
	sSingleProcess.SetNonce(addr1, 2)

	sClean.ApplyMVWriteSet(states[2].MVWriteList())

	assert.Equal(t, sSingleProcess.IntermediateRoot(true), sClean.IntermediateRoot(true))

	// Tx3 write
	states[3].SelfDestruct(addr2)
	states[3].SetCode(addr1, code)
	states[3].Finalise(true)
	states[3].FlushMVWriteSet()

	sSingleProcess.SelfDestruct(addr2)
	sSingleProcess.SetCode(addr1, code)

	sClean.ApplyMVWriteSet(states[3].MVWriteList())

	assert.Equal(t, sSingleProcess.IntermediateRoot(true), sClean.IntermediateRoot(true))
}

// TestCopyOfCopy tests that modified objects are carried over to the copy, and the copy of the copy.
// See https://github.com/ethereum/go-ethereum/pull/15225#issuecomment-380191512
func TestCopyOfCopy(t *testing.T) {
	state, _ := New(types.EmptyRootHash, NewDatabase(rawdb.NewMemoryDatabase()), nil)
	addr := common.HexToAddress("aaaa")
	state.SetBalance(addr, big.NewInt(42))

	if got := state.Copy().GetBalance(addr).Uint64(); got != 42 {
		t.Fatalf("1st copy fail, expected 42, got %v", got)
	}

	if got := state.Copy().Copy().GetBalance(addr).Uint64(); got != 42 {
		t.Fatalf("2nd copy fail, expected 42, got %v", got)
	}
}

// Tests a regression where committing a copy lost some internal meta information,
// leading to corrupted subsequent copies.
//
// See https://github.com/ethereum/go-ethereum/issues/20106.
func TestCopyCommitCopy(t *testing.T) {
	tdb := NewDatabase(rawdb.NewMemoryDatabase())
	state, _ := New(types.EmptyRootHash, tdb, nil)

	// Create an account and check if the retrieved balance is correct
	addr := common.HexToAddress("0xaffeaffeaffeaffeaffeaffeaffeaffeaffeaffe")
	skey := common.HexToHash("aaa")
	sval := common.HexToHash("bbb")

	state.SetBalance(addr, big.NewInt(42)) // Change the account trie
	state.SetCode(addr, []byte("hello"))   // Change an external metadata
	state.SetState(addr, skey, sval)       // Change the storage trie

	if balance := state.GetBalance(addr); balance.Cmp(big.NewInt(42)) != 0 {
		t.Fatalf("initial balance mismatch: have %v, want %v", balance, 42)
	}

	if code := state.GetCode(addr); !bytes.Equal(code, []byte("hello")) {
		t.Fatalf("initial code mismatch: have %x, want %x", code, []byte("hello"))
	}

	if val := state.GetState(addr, skey); val != sval {
		t.Fatalf("initial non-committed storage slot mismatch: have %x, want %x", val, sval)
	}

	if val := state.GetCommittedState(addr, skey); val != (common.Hash{}) {
		t.Fatalf("initial committed storage slot mismatch: have %x, want %x", val, common.Hash{})
	}
	// Copy the non-committed state database and check pre/post commit balance
	copyOne := state.Copy()
	if balance := copyOne.GetBalance(addr); balance.Cmp(big.NewInt(42)) != 0 {
		t.Fatalf("first copy pre-commit balance mismatch: have %v, want %v", balance, 42)
	}

	if code := copyOne.GetCode(addr); !bytes.Equal(code, []byte("hello")) {
		t.Fatalf("first copy pre-commit code mismatch: have %x, want %x", code, []byte("hello"))
	}

	if val := copyOne.GetState(addr, skey); val != sval {
		t.Fatalf("first copy pre-commit non-committed storage slot mismatch: have %x, want %x", val, sval)
	}

	if val := copyOne.GetCommittedState(addr, skey); val != (common.Hash{}) {
		t.Fatalf("first copy pre-commit committed storage slot mismatch: have %x, want %x", val, common.Hash{})
	}
	// Copy the copy and check the balance once more
	copyTwo := copyOne.Copy()
	if balance := copyTwo.GetBalance(addr); balance.Cmp(big.NewInt(42)) != 0 {
		t.Fatalf("second copy balance mismatch: have %v, want %v", balance, 42)
	}

	if code := copyTwo.GetCode(addr); !bytes.Equal(code, []byte("hello")) {
		t.Fatalf("second copy code mismatch: have %x, want %x", code, []byte("hello"))
	}

	if val := copyTwo.GetState(addr, skey); val != sval {
		t.Fatalf("second copy non-committed storage slot mismatch: have %x, want %x", val, sval)
	}
	if val := copyTwo.GetCommittedState(addr, skey); val != (common.Hash{}) {
		t.Fatalf("second copy committed storage slot mismatch: have %x, want %x", val, sval)
	}
	// Commit state, ensure states can be loaded from disk
	root, _ := state.Commit(0, false)
	state, _ = New(root, tdb, nil)
	if balance := state.GetBalance(addr); balance.Cmp(big.NewInt(42)) != 0 {
		t.Fatalf("state post-commit balance mismatch: have %v, want %v", balance, 42)
	}
	if code := state.GetCode(addr); !bytes.Equal(code, []byte("hello")) {
		t.Fatalf("state post-commit code mismatch: have %x, want %x", code, []byte("hello"))
	}
	if val := state.GetState(addr, skey); val != sval {
		t.Fatalf("state post-commit non-committed storage slot mismatch: have %x, want %x", val, sval)
	}
	if val := state.GetCommittedState(addr, skey); val != sval {
		t.Fatalf("state post-commit committed storage slot mismatch: have %x, want %x", val, sval)
	}
}

// Tests a regression where committing a copy lost some internal meta information,
// leading to corrupted subsequent copies.
//
// See https://github.com/ethereum/go-ethereum/issues/20106.
func TestCopyCopyCommitCopy(t *testing.T) {
	state, _ := New(types.EmptyRootHash, NewDatabase(rawdb.NewMemoryDatabase()), nil)

	// Create an account and check if the retrieved balance is correct
	addr := common.HexToAddress("0xaffeaffeaffeaffeaffeaffeaffeaffeaffeaffe")
	skey := common.HexToHash("aaa")
	sval := common.HexToHash("bbb")

	state.SetBalance(addr, big.NewInt(42)) // Change the account trie
	state.SetCode(addr, []byte("hello"))   // Change an external metadata
	state.SetState(addr, skey, sval)       // Change the storage trie

	if balance := state.GetBalance(addr); balance.Cmp(big.NewInt(42)) != 0 {
		t.Fatalf("initial balance mismatch: have %v, want %v", balance, 42)
	}

	if code := state.GetCode(addr); !bytes.Equal(code, []byte("hello")) {
		t.Fatalf("initial code mismatch: have %x, want %x", code, []byte("hello"))
	}

	if val := state.GetState(addr, skey); val != sval {
		t.Fatalf("initial non-committed storage slot mismatch: have %x, want %x", val, sval)
	}

	if val := state.GetCommittedState(addr, skey); val != (common.Hash{}) {
		t.Fatalf("initial committed storage slot mismatch: have %x, want %x", val, common.Hash{})
	}
	// Copy the non-committed state database and check pre/post commit balance
	copyOne := state.Copy()
	if balance := copyOne.GetBalance(addr); balance.Cmp(big.NewInt(42)) != 0 {
		t.Fatalf("first copy balance mismatch: have %v, want %v", balance, 42)
	}

	if code := copyOne.GetCode(addr); !bytes.Equal(code, []byte("hello")) {
		t.Fatalf("first copy code mismatch: have %x, want %x", code, []byte("hello"))
	}

	if val := copyOne.GetState(addr, skey); val != sval {
		t.Fatalf("first copy non-committed storage slot mismatch: have %x, want %x", val, sval)
	}

	if val := copyOne.GetCommittedState(addr, skey); val != (common.Hash{}) {
		t.Fatalf("first copy committed storage slot mismatch: have %x, want %x", val, common.Hash{})
	}
	// Copy the copy and check the balance once more
	copyTwo := copyOne.Copy()
	if balance := copyTwo.GetBalance(addr); balance.Cmp(big.NewInt(42)) != 0 {
		t.Fatalf("second copy pre-commit balance mismatch: have %v, want %v", balance, 42)
	}

	if code := copyTwo.GetCode(addr); !bytes.Equal(code, []byte("hello")) {
		t.Fatalf("second copy pre-commit code mismatch: have %x, want %x", code, []byte("hello"))
	}

	if val := copyTwo.GetState(addr, skey); val != sval {
		t.Fatalf("second copy pre-commit non-committed storage slot mismatch: have %x, want %x", val, sval)
	}

	if val := copyTwo.GetCommittedState(addr, skey); val != (common.Hash{}) {
		t.Fatalf("second copy pre-commit committed storage slot mismatch: have %x, want %x", val, common.Hash{})
	}
	// Copy the copy-copy and check the balance once more
	copyThree := copyTwo.Copy()
	if balance := copyThree.GetBalance(addr); balance.Cmp(big.NewInt(42)) != 0 {
		t.Fatalf("third copy balance mismatch: have %v, want %v", balance, 42)
	}

	if code := copyThree.GetCode(addr); !bytes.Equal(code, []byte("hello")) {
		t.Fatalf("third copy code mismatch: have %x, want %x", code, []byte("hello"))
	}

	if val := copyThree.GetState(addr, skey); val != sval {
		t.Fatalf("third copy non-committed storage slot mismatch: have %x, want %x", val, sval)
	}
	if val := copyThree.GetCommittedState(addr, skey); val != (common.Hash{}) {
		t.Fatalf("third copy committed storage slot mismatch: have %x, want %x", val, sval)
	}
}

// TestCommitCopy tests the copy from a committed state is not functional.
func TestCommitCopy(t *testing.T) {
	state, _ := New(types.EmptyRootHash, NewDatabase(rawdb.NewMemoryDatabase()), nil)

	// Create an account and check if the retrieved balance is correct
	addr := common.HexToAddress("0xaffeaffeaffeaffeaffeaffeaffeaffeaffeaffe")
	skey := common.HexToHash("aaa")
	sval := common.HexToHash("bbb")

	state.SetBalance(addr, big.NewInt(42)) // Change the account trie
	state.SetCode(addr, []byte("hello"))   // Change an external metadata
	state.SetState(addr, skey, sval)       // Change the storage trie

	if balance := state.GetBalance(addr); balance.Cmp(big.NewInt(42)) != 0 {
		t.Fatalf("initial balance mismatch: have %v, want %v", balance, 42)
	}
	if code := state.GetCode(addr); !bytes.Equal(code, []byte("hello")) {
		t.Fatalf("initial code mismatch: have %x, want %x", code, []byte("hello"))
	}
	if val := state.GetState(addr, skey); val != sval {
		t.Fatalf("initial non-committed storage slot mismatch: have %x, want %x", val, sval)
	}
	if val := state.GetCommittedState(addr, skey); val != (common.Hash{}) {
		t.Fatalf("initial committed storage slot mismatch: have %x, want %x", val, common.Hash{})
	}
	// Copy the committed state database, the copied one is not functional.
	state.Commit(0, true)
	copied := state.Copy()
	if balance := copied.GetBalance(addr); balance.Cmp(big.NewInt(0)) != 0 {
		t.Fatalf("unexpected balance: have %v", balance)
	}
	if code := copied.GetCode(addr); code != nil {
		t.Fatalf("unexpected code: have %x", code)
	}
	if val := copied.GetState(addr, skey); val != (common.Hash{}) {
		t.Fatalf("unexpected storage slot: have %x", val)
	}
	if val := copied.GetCommittedState(addr, skey); val != (common.Hash{}) {
		t.Fatalf("unexpected storage slot: have %x", val)
	}
	if !errors.Is(copied.Error(), trie.ErrCommitted) {
		t.Fatalf("unexpected state error, %v", copied.Error())
	}
}

// TestDeleteCreateRevert tests a weird state transition corner case that we hit
// while changing the internals of StateDB. The workflow is that a contract is
// self-destructed, then in a follow-up transaction (but same block) it's created
// again and the transaction reverted.
//
// The original StateDB implementation flushed dirty objects to the tries after
// each transaction, so this works ok. The rework accumulated writes in memory
// first, but the journal wiped the entire state object on create-revert.
func TestDeleteCreateRevert(t *testing.T) {
	// Create an initial state with a single contract
	state, _ := New(types.EmptyRootHash, NewDatabase(rawdb.NewMemoryDatabase()), nil)

	addr := common.BytesToAddress([]byte("so"))
	state.SetBalance(addr, big.NewInt(1))

	root, _ := state.Commit(0, false)
	state, _ = New(root, state.db, state.snaps)

	// Simulate self-destructing in one transaction, then create-reverting in another
	state.SelfDestruct(addr)
	state.Finalise(true)

	id := state.Snapshot()
	state.SetBalance(addr, big.NewInt(2))
	state.RevertToSnapshot(id)

	// Commit the entire state and make sure we don't crash and have the correct state
	root, _ = state.Commit(0, true)
	state, _ = New(root, state.db, state.snaps)

	if state.getStateObject(addr) != nil {
		t.Fatalf("self-destructed contract came alive")
	}
}

// TestMissingTrieNodes tests that if the StateDB fails to load parts of the trie,
// the Commit operation fails with an error
// If we are missing trie nodes, we should not continue writing to the trie
func TestMissingTrieNodes(t *testing.T) {
	testMissingTrieNodes(t, rawdb.HashScheme)
	testMissingTrieNodes(t, rawdb.PathScheme)
}

func testMissingTrieNodes(t *testing.T, scheme string) {
	// Create an initial state with a few accounts
	var (
		triedb *trie.Database
		memDb  = rawdb.NewMemoryDatabase()
	)
	if scheme == rawdb.PathScheme {
		triedb = trie.NewDatabase(memDb, &trie.Config{PathDB: &pathdb.Config{
			CleanCacheSize: 0,
			DirtyCacheSize: 0,
		}}) // disable caching
	} else {
		triedb = trie.NewDatabase(memDb, &trie.Config{HashDB: &hashdb.Config{
			CleanCacheSize: 0,
		}}) // disable caching
	}
	db := NewDatabaseWithNodeDB(memDb, triedb)

	var root common.Hash
	state, _ := New(types.EmptyRootHash, db, nil)
	addr := common.BytesToAddress([]byte("so"))
	{
		state.SetBalance(addr, big.NewInt(1))
		state.SetCode(addr, []byte{1, 2, 3})

		a2 := common.BytesToAddress([]byte("another"))
		state.SetBalance(a2, big.NewInt(100))
		state.SetCode(a2, []byte{1, 2, 4})
		root, _ = state.Commit(0, false)
		t.Logf("root: %x", root)
		// force-flush
		triedb.Commit(root, false)
	}
	// Create a new state on the old root
	state, _ = New(root, db, nil)
	// Now we clear out the memdb
	it := memDb.NewIterator(nil, nil)
	for it.Next() {
		k := it.Key()
		// Leave the root intact
		if !bytes.Equal(k, root[:]) {
			t.Logf("key: %x", k)
			memDb.Delete(k)
		}
	}

	balance := state.GetBalance(addr)
	// The removed elem should lead to it returning zero balance
	if exp, got := uint64(0), balance.Uint64(); got != exp {
		t.Errorf("expected %d, got %d", exp, got)
	}
	// Modify the state
	state.SetBalance(addr, big.NewInt(2))
	root, err := state.Commit(0, false)
	if err == nil {
		t.Fatalf("expected error, got root :%x", root)
	}
}

func TestStateDBAccessList(t *testing.T) {
	// Some helpers
	addr := func(a string) common.Address {
		return common.HexToAddress(a)
	}
	slot := func(a string) common.Hash {
		return common.HexToHash(a)
	}

	memDb := rawdb.NewMemoryDatabase()
	db := NewDatabase(memDb)
	state, _ := New(types.EmptyRootHash, db, nil)
	state.accessList = newAccessList()

	verifyAddrs := func(astrings ...string) {
		t.Helper()
		// convert to common.Address form
		var addresses []common.Address

		var addressMap = make(map[common.Address]struct{})

		for _, astring := range astrings {
			address := addr(astring)
			addresses = append(addresses, address)
			addressMap[address] = struct{}{}
		}
		// Check that the given addresses are in the access list
		for _, address := range addresses {
			if !state.AddressInAccessList(address) {
				t.Fatalf("expected %x to be in access list", address)
			}
		}
		// Check that only the expected addresses are present in the access list
		for address := range state.accessList.addresses {
			if _, exist := addressMap[address]; !exist {
				t.Fatalf("extra address %x in access list", address)
			}
		}
	}
	verifySlots := func(addrString string, slotStrings ...string) {
		if !state.AddressInAccessList(addr(addrString)) {
			t.Fatalf("scope missing address/slots %v", addrString)
		}

		var address = addr(addrString)
		// convert to common.Hash form
		var slots []common.Hash

		var slotMap = make(map[common.Hash]struct{})

		for _, slotString := range slotStrings {
			s := slot(slotString)
			slots = append(slots, s)
			slotMap[s] = struct{}{}
		}
		// Check that the expected items are in the access list
		for i, s := range slots {
			if _, slotPresent := state.SlotInAccessList(address, s); !slotPresent {
				t.Fatalf("input %d: scope missing slot %v (address %v)", i, s, addrString)
			}
		}
		// Check that no extra elements are in the access list
		index := state.accessList.addresses[address]
		if index >= 0 {
			stateSlots := state.accessList.slots[index]
			for s := range stateSlots {
				if _, slotPresent := slotMap[s]; !slotPresent {
					t.Fatalf("scope has extra slot %v (address %v)", s, addrString)
				}
			}
		}
	}

	state.AddAddressToAccessList(addr("aa"))          // 1
	state.AddSlotToAccessList(addr("bb"), slot("01")) // 2,3
	state.AddSlotToAccessList(addr("bb"), slot("02")) // 4
	verifyAddrs("aa", "bb")
	verifySlots("bb", "01", "02")

	// Make a copy
	stateCopy1 := state.Copy()

	if exp, got := 4, state.journal.length(); exp != got {
		t.Fatalf("journal length mismatch: have %d, want %d", got, exp)
	}

	// same again, should cause no journal entries
	state.AddSlotToAccessList(addr("bb"), slot("01"))
	state.AddSlotToAccessList(addr("bb"), slot("02"))
	state.AddAddressToAccessList(addr("aa"))

	if exp, got := 4, state.journal.length(); exp != got {
		t.Fatalf("journal length mismatch: have %d, want %d", got, exp)
	}
	// some new ones
	state.AddSlotToAccessList(addr("bb"), slot("03")) // 5
	state.AddSlotToAccessList(addr("aa"), slot("01")) // 6
	state.AddSlotToAccessList(addr("cc"), slot("01")) // 7,8
	state.AddAddressToAccessList(addr("cc"))

	if exp, got := 8, state.journal.length(); exp != got {
		t.Fatalf("journal length mismatch: have %d, want %d", got, exp)
	}

	verifyAddrs("aa", "bb", "cc")
	verifySlots("aa", "01")
	verifySlots("bb", "01", "02", "03")
	verifySlots("cc", "01")

	// now start rolling back changes
	state.journal.revert(state, 7)

	if _, ok := state.SlotInAccessList(addr("cc"), slot("01")); ok {
		t.Fatalf("slot present, expected missing")
	}

	verifyAddrs("aa", "bb", "cc")
	verifySlots("aa", "01")
	verifySlots("bb", "01", "02", "03")

	state.journal.revert(state, 6)

	if state.AddressInAccessList(addr("cc")) {
		t.Fatalf("addr present, expected missing")
	}

	verifyAddrs("aa", "bb")
	verifySlots("aa", "01")
	verifySlots("bb", "01", "02", "03")

	state.journal.revert(state, 5)

	if _, ok := state.SlotInAccessList(addr("aa"), slot("01")); ok {
		t.Fatalf("slot present, expected missing")
	}

	verifyAddrs("aa", "bb")
	verifySlots("bb", "01", "02", "03")

	state.journal.revert(state, 4)

	if _, ok := state.SlotInAccessList(addr("bb"), slot("03")); ok {
		t.Fatalf("slot present, expected missing")
	}

	verifyAddrs("aa", "bb")
	verifySlots("bb", "01", "02")

	state.journal.revert(state, 3)

	if _, ok := state.SlotInAccessList(addr("bb"), slot("02")); ok {
		t.Fatalf("slot present, expected missing")
	}

	verifyAddrs("aa", "bb")
	verifySlots("bb", "01")

	state.journal.revert(state, 2)

	if _, ok := state.SlotInAccessList(addr("bb"), slot("01")); ok {
		t.Fatalf("slot present, expected missing")
	}

	verifyAddrs("aa", "bb")

	state.journal.revert(state, 1)

	if state.AddressInAccessList(addr("bb")) {
		t.Fatalf("addr present, expected missing")
	}

	verifyAddrs("aa")

	state.journal.revert(state, 0)

	if state.AddressInAccessList(addr("aa")) {
		t.Fatalf("addr present, expected missing")
	}

	if got, exp := len(state.accessList.addresses), 0; got != exp {
		t.Fatalf("expected empty, got %d", got)
	}

	if got, exp := len(state.accessList.slots), 0; got != exp {
		t.Fatalf("expected empty, got %d", got)
	}
	// Check the copy
	// Make a copy
	state = stateCopy1

	verifyAddrs("aa", "bb")
	verifySlots("bb", "01", "02")

	if got, exp := len(state.accessList.addresses), 2; got != exp {
		t.Fatalf("expected empty, got %d", got)
	}

	if got, exp := len(state.accessList.slots), 1; got != exp {
		t.Fatalf("expected empty, got %d", got)
	}
}

// Tests that account and storage tries are flushed in the correct order and that
// no data loss occurs.
func TestFlushOrderDataLoss(t *testing.T) {
	t.Parallel()

	// Create a state trie with many accounts and slots
	var (
		memdb    = rawdb.NewMemoryDatabase()
		triedb   = trie.NewDatabase(memdb, nil)
		statedb  = NewDatabaseWithNodeDB(memdb, triedb)
		state, _ = New(types.EmptyRootHash, statedb, nil)
	)

	for a := byte(0); a < 10; a++ {
		state.CreateAccount(common.Address{a})

		for s := byte(0); s < 10; s++ {
			state.SetState(common.Address{a}, common.Hash{a, s}, common.Hash{a, s})
		}
	}
	root, err := state.Commit(0, false)
	if err != nil {
		t.Fatalf("failed to commit state trie: %v", err)
	}
	triedb.Reference(root, common.Hash{})
	if err := triedb.Cap(1024); err != nil {
		t.Fatalf("failed to cap trie dirty cache: %v", err)
	}
	if err := triedb.Commit(root, false); err != nil {
		t.Fatalf("failed to commit state trie: %v", err)
	}
	// Reopen the state trie from flushed disk and verify it
	state, err = New(root, NewDatabase(memdb), nil)
	if err != nil {
		t.Fatalf("failed to reopen state trie: %v", err)
	}

	for a := byte(0); a < 10; a++ {
		for s := byte(0); s < 10; s++ {
			if have := state.GetState(common.Address{a}, common.Hash{a, s}); have != (common.Hash{a, s}) {
				t.Errorf("account %d: slot %d: state mismatch: have %x, want %x", a, s, have, common.Hash{a, s})
			}
		}
	}
}

func TestStateDBTransientStorage(t *testing.T) {
	t.Parallel()

	memDb := rawdb.NewMemoryDatabase()
	db := NewDatabase(memDb)
	state, _ := New(types.EmptyRootHash, db, nil)

	key := common.Hash{0x01}
	value := common.Hash{0x02}
	addr := common.Address{}

	state.SetTransientState(addr, key, value)

	if exp, got := 1, state.journal.length(); exp != got {
		t.Fatalf("journal length mismatch: have %d, want %d", got, exp)
	}
	// the retrieved value should equal what was set
	if got := state.GetTransientState(addr, key); got != value {
		t.Fatalf("transient storage mismatch: have %x, want %x", got, value)
	}

	// revert the transient state being set and then check that the
	// value is now the empty hash
	state.journal.revert(state, 0)

	if got, exp := state.GetTransientState(addr, key), (common.Hash{}); exp != got {
		t.Fatalf("transient storage mismatch: have %x, want %x", got, exp)
	}

	// set transient state and then copy the statedb and ensure that
	// the transient state is copied
	state.SetTransientState(addr, key, value)
	cpy := state.Copy()

	if got := cpy.GetTransientState(addr, key); got != value {
		t.Fatalf("transient storage mismatch: have %x, want %x", got, value)
	}
}

func TestResetObject(t *testing.T) {
	var (
		disk     = rawdb.NewMemoryDatabase()
		tdb      = trie.NewDatabase(disk, nil)
		db       = NewDatabaseWithNodeDB(disk, tdb)
		snaps, _ = snapshot.New(snapshot.Config{CacheSize: 10}, disk, tdb, types.EmptyRootHash)
		state, _ = New(types.EmptyRootHash, db, snaps)
		addr     = common.HexToAddress("0x1")
		slotA    = common.HexToHash("0x1")
		slotB    = common.HexToHash("0x2")
	)
	// Initialize account with balance and storage in first transaction.
	state.SetBalance(addr, big.NewInt(1))
	state.SetState(addr, slotA, common.BytesToHash([]byte{0x1}))
	state.IntermediateRoot(true)

	// Reset account and mutate balance and storages
	state.CreateAccount(addr)
	state.SetBalance(addr, big.NewInt(2))
	state.SetState(addr, slotB, common.BytesToHash([]byte{0x2}))
	root, _ := state.Commit(0, true)

	// Ensure the original account is wiped properly
	snap := snaps.Snapshot(root)
	slot, _ := snap.Storage(crypto.Keccak256Hash(addr.Bytes()), crypto.Keccak256Hash(slotA.Bytes()))
	if len(slot) != 0 {
		t.Fatalf("Unexpected storage slot")
	}
	slot, _ = snap.Storage(crypto.Keccak256Hash(addr.Bytes()), crypto.Keccak256Hash(slotB.Bytes()))
	if !bytes.Equal(slot, []byte{0x2}) {
		t.Fatalf("Unexpected storage slot value %v", slot)
	}
}

func TestDeleteStorage(t *testing.T) {
	var (
		disk     = rawdb.NewMemoryDatabase()
		tdb      = trie.NewDatabase(disk, nil)
		db       = NewDatabaseWithNodeDB(disk, tdb)
		snaps, _ = snapshot.New(snapshot.Config{CacheSize: 10}, disk, tdb, types.EmptyRootHash)
		state, _ = New(types.EmptyRootHash, db, snaps)
		addr     = common.HexToAddress("0x1")
	)
	// Initialize account and populate storage
	state.SetBalance(addr, big.NewInt(1))
	state.CreateAccount(addr)
	for i := 0; i < 1000; i++ {
		slot := common.Hash(uint256.NewInt(uint64(i)).Bytes32())
		value := common.Hash(uint256.NewInt(uint64(10 * i)).Bytes32())
		state.SetState(addr, slot, value)
	}
	root, _ := state.Commit(0, true)
	// Init phase done, create two states, one with snap and one without
	fastState, _ := New(root, db, snaps)
	slowState, _ := New(root, db, nil)

	obj := fastState.GetOrNewStateObject(addr)
	storageRoot := obj.data.Root

	_, _, fastNodes, err := fastState.deleteStorage(addr, crypto.Keccak256Hash(addr[:]), storageRoot)
	if err != nil {
		t.Fatal(err)
	}

	_, _, slowNodes, err := slowState.deleteStorage(addr, crypto.Keccak256Hash(addr[:]), storageRoot)
	if err != nil {
		t.Fatal(err)
	}
	check := func(set *trienode.NodeSet) string {
		var a []string
		set.ForEachWithOrder(func(path string, n *trienode.Node) {
			if n.Hash != (common.Hash{}) {
				t.Fatal("delete should have empty hashes")
			}
			if len(n.Blob) != 0 {
				t.Fatal("delete should have have empty blobs")
			}
			a = append(a, fmt.Sprintf("%x", path))
		})
		return strings.Join(a, ",")
	}
	slowRes := check(slowNodes)
	fastRes := check(fastNodes)
	if slowRes != fastRes {
		t.Fatalf("difference found:\nfast: %v\nslow: %v\n", fastRes, slowRes)
	}
}<|MERGE_RESOLUTION|>--- conflicted
+++ resolved
@@ -470,19 +470,8 @@
 	// Revert all snapshots in reverse order. Each revert must yield a state
 	// that is equivalent to fresh state with all actions up the snapshot applied.
 	for sindex--; sindex >= 0; sindex-- {
-<<<<<<< HEAD
-		checkstate, _ := New(types.EmptyRootHash, state.Database(), nil)
-		for _, action := range test.actions[:test.snapshots[sindex]] {
-			action.fn(action, checkstate)
-		}
-
-		state.RevertToSnapshot(snapshotRevs[sindex])
-
-		if err := test.checkEqual(state, checkstate); err != nil {
-=======
 		state.RevertToSnapshot(snapshotRevs[sindex])
 		if err := test.checkEqual(state, checkstates[sindex]); err != nil {
->>>>>>> da6cdaf6
 			test.err = fmt.Errorf("state mismatch after revert to snapshot %d\n%v", sindex, err)
 			return false
 		}
