// Copyright 2015 The go-ethereum Authors
// This file is part of the go-ethereum library.
//
// The go-ethereum library is free software: you can redistribute it and/or modify
// it under the terms of the GNU Lesser General Public License as published by
// the Free Software Foundation, either version 3 of the License, or
// (at your option) any later version.
//
// The go-ethereum library is distributed in the hope that it will be useful,
// but WITHOUT ANY WARRANTY; without even the implied warranty of
// MERCHANTABILITY or FITNESS FOR A PARTICULAR PURPOSE. See the
// GNU Lesser General Public License for more details.
//
// You should have received a copy of the GNU Lesser General Public License
// along with the go-ethereum library. If not, see <http://www.gnu.org/licenses/>.

package core

import (
	"crypto/ecdsa"
	"math/big"
	"testing"

	"github.com/ethereum/go-ethereum/common"
	"github.com/ethereum/go-ethereum/common/math"
	"github.com/ethereum/go-ethereum/consensus/ethash"
	"github.com/ethereum/go-ethereum/core/rawdb"
	"github.com/ethereum/go-ethereum/core/types"
	"github.com/ethereum/go-ethereum/core/vm"
	"github.com/ethereum/go-ethereum/crypto"
	"github.com/ethereum/go-ethereum/ethdb"
	"github.com/ethereum/go-ethereum/params"
)

func BenchmarkInsertChain_empty_memdb(b *testing.B) {
	benchInsertChain(b, false, nil)
}
func BenchmarkInsertChain_empty_diskdb(b *testing.B) {
	benchInsertChain(b, true, nil)
}
func BenchmarkInsertChain_valueTx_memdb(b *testing.B) {
	benchInsertChain(b, false, genValueTx(0))
}
func BenchmarkInsertChain_valueTx_diskdb(b *testing.B) {
	benchInsertChain(b, true, genValueTx(0))
}
func BenchmarkInsertChain_valueTx_100kB_memdb(b *testing.B) {
	benchInsertChain(b, false, genValueTx(100*1024))
}
func BenchmarkInsertChain_valueTx_100kB_diskdb(b *testing.B) {
	benchInsertChain(b, true, genValueTx(100*1024))
}
func BenchmarkInsertChain_uncles_memdb(b *testing.B) {
	benchInsertChain(b, false, genUncles)
}
func BenchmarkInsertChain_uncles_diskdb(b *testing.B) {
	benchInsertChain(b, true, genUncles)
}
func BenchmarkInsertChain_ring200_memdb(b *testing.B) {
	benchInsertChain(b, false, genTxRing(200))
}
func BenchmarkInsertChain_ring200_diskdb(b *testing.B) {
	benchInsertChain(b, true, genTxRing(200))
}
func BenchmarkInsertChain_ring1000_memdb(b *testing.B) {
	benchInsertChain(b, false, genTxRing(1000))
}
func BenchmarkInsertChain_ring1000_diskdb(b *testing.B) {
	benchInsertChain(b, true, genTxRing(1000))
}

var (
	// This is the content of the genesis block used by the benchmarks.
	benchRootKey, _ = crypto.HexToECDSA("b71c71a67e1177ad4e901695e1b4b9ee17ae16c6668d313eac2f96dbcda3f291")
	benchRootAddr   = crypto.PubkeyToAddress(benchRootKey.PublicKey)
	benchRootFunds  = math.BigPow(2, 200)
)

// genValueTx returns a block generator that includes a single
// value-transfer transaction with n bytes of extra data in each
// block.
func genValueTx(nbytes int) func(int, *BlockGen) {
	return func(i int, gen *BlockGen) {
		toaddr := common.Address{}
		data := make([]byte, nbytes)
<<<<<<< HEAD
		gas, _ := IntrinsicGas(data, nil, false, false, false)
=======
		gas, _ := IntrinsicGas(data, nil, false, false, false, false)
>>>>>>> ea9e62ca
		signer := types.MakeSigner(gen.config, big.NewInt(int64(i)))
		gasPrice := big.NewInt(0)
		if gen.header.BaseFee != nil {
			gasPrice = gen.header.BaseFee
		}
		tx, _ := types.SignNewTx(benchRootKey, signer, &types.LegacyTx{
			Nonce:    gen.TxNonce(benchRootAddr),
			To:       &toaddr,
			Value:    big.NewInt(1),
			Gas:      gas,
			Data:     data,
			GasPrice: gasPrice,
		})
		gen.AddTx(tx)
	}
}

var (
	ringKeys  = make([]*ecdsa.PrivateKey, 1000)
	ringAddrs = make([]common.Address, len(ringKeys))
)

func init() {
	ringKeys[0] = benchRootKey
	ringAddrs[0] = benchRootAddr
	for i := 1; i < len(ringKeys); i++ {
		ringKeys[i], _ = crypto.GenerateKey()
		ringAddrs[i] = crypto.PubkeyToAddress(ringKeys[i].PublicKey)
	}
}

// genTxRing returns a block generator that sends ether in a ring
// among n accounts. This is creates n entries in the state database
// and fills the blocks with many small transactions.
func genTxRing(naccounts int) func(int, *BlockGen) {
	from := 0
	availableFunds := new(big.Int).Set(benchRootFunds)
	return func(i int, gen *BlockGen) {
		block := gen.PrevBlock(i - 1)
		gas := block.GasLimit()
		gasPrice := big.NewInt(0)
		if gen.header.BaseFee != nil {
			gasPrice = gen.header.BaseFee
		}
		signer := types.MakeSigner(gen.config, big.NewInt(int64(i)))
		for {
			gas -= params.TxGas
			if gas < params.TxGas {
				break
			}
			to := (from + 1) % naccounts
			burn := new(big.Int).SetUint64(params.TxGas)
			burn.Mul(burn, gen.header.BaseFee)
			availableFunds.Sub(availableFunds, burn)
			if availableFunds.Cmp(big.NewInt(1)) < 0 {
				panic("not enough funds")
			}
			tx, err := types.SignNewTx(ringKeys[from], signer,
				&types.LegacyTx{
					Nonce:    gen.TxNonce(ringAddrs[from]),
					To:       &ringAddrs[to],
					Value:    availableFunds,
					Gas:      params.TxGas,
					GasPrice: gasPrice,
				})
			if err != nil {
				panic(err)
			}
			gen.AddTx(tx)
			from = to
		}
	}
}

// genUncles generates blocks with two uncle headers.
func genUncles(i int, gen *BlockGen) {
	if i >= 7 {
		b2 := gen.PrevBlock(i - 6).Header()
		b2.Extra = []byte("foo")
		gen.AddUncle(b2)
		b3 := gen.PrevBlock(i - 6).Header()
		b3.Extra = []byte("bar")
		gen.AddUncle(b3)
	}
}

func benchInsertChain(b *testing.B, disk bool, gen func(int, *BlockGen)) {
	// Create the database in memory or in a temporary directory.
	var db ethdb.Database
	var err error
	if !disk {
		db = rawdb.NewMemoryDatabase()
	} else {
		dir := b.TempDir()
		db, err = rawdb.NewLevelDBDatabase(dir, 128, 128, "", false)
		if err != nil {
			b.Fatalf("cannot create temporary database: %v", err)
		}
		defer db.Close()
	}

	// Generate a chain of b.N blocks using the supplied block
	// generator function.
	gspec := &Genesis{
		Config: params.TestChainConfig,
		Alloc:  GenesisAlloc{benchRootAddr: {Balance: benchRootFunds}},
	}
	_, chain, _ := GenerateChainWithGenesis(gspec, ethash.NewFaker(), b.N, gen)

	// Time the insertion of the new chain.
	// State and blocks are stored in the same DB.
<<<<<<< HEAD
	chainman, _ := NewBlockChain(db, nil, gspec.Config, ethash.NewFaker(), vm.Config{}, nil, nil, nil)
=======
	chainman, _ := NewBlockChain(db, nil, gspec, nil, ethash.NewFaker(), vm.Config{}, nil, nil)
>>>>>>> ea9e62ca
	defer chainman.Stop()
	b.ReportAllocs()
	b.ResetTimer()
	if i, err := chainman.InsertChain(chain); err != nil {
		b.Fatalf("insert error (block %d): %v\n", i, err)
	}
}

func BenchmarkChainRead_header_10k(b *testing.B) {
	benchReadChain(b, false, 10000)
}
func BenchmarkChainRead_full_10k(b *testing.B) {
	benchReadChain(b, true, 10000)
}
func BenchmarkChainRead_header_100k(b *testing.B) {
	benchReadChain(b, false, 100000)
}
func BenchmarkChainRead_full_100k(b *testing.B) {
	benchReadChain(b, true, 100000)
}
func BenchmarkChainRead_header_500k(b *testing.B) {
	benchReadChain(b, false, 500000)
}
func BenchmarkChainRead_full_500k(b *testing.B) {
	benchReadChain(b, true, 500000)
}
func BenchmarkChainWrite_header_10k(b *testing.B) {
	benchWriteChain(b, false, 10000)
}
func BenchmarkChainWrite_full_10k(b *testing.B) {
	benchWriteChain(b, true, 10000)
}
func BenchmarkChainWrite_header_100k(b *testing.B) {
	benchWriteChain(b, false, 100000)
}
func BenchmarkChainWrite_full_100k(b *testing.B) {
	benchWriteChain(b, true, 100000)
}
func BenchmarkChainWrite_header_500k(b *testing.B) {
	benchWriteChain(b, false, 500000)
}
func BenchmarkChainWrite_full_500k(b *testing.B) {
	benchWriteChain(b, true, 500000)
}

// makeChainForBench writes a given number of headers or empty blocks/receipts
// into a database.
func makeChainForBench(db ethdb.Database, full bool, count uint64) {
	var hash common.Hash
	for n := uint64(0); n < count; n++ {
		header := &types.Header{
			Coinbase:    common.Address{},
			Number:      big.NewInt(int64(n)),
			ParentHash:  hash,
			Difficulty:  big.NewInt(1),
			UncleHash:   types.EmptyUncleHash,
			TxHash:      types.EmptyTxsHash,
			ReceiptHash: types.EmptyReceiptsHash,
		}
		hash = header.Hash()

		rawdb.WriteHeader(db, header)
		rawdb.WriteCanonicalHash(db, hash, n)
		rawdb.WriteTd(db, hash, n, big.NewInt(int64(n+1)))

		if n == 0 {
			rawdb.WriteChainConfig(db, hash, params.AllEthashProtocolChanges)
		}
		rawdb.WriteHeadHeaderHash(db, hash)

		if full || n == 0 {
			block := types.NewBlockWithHeader(header)
			rawdb.WriteBody(db, hash, n, block.Body())
			rawdb.WriteReceipts(db, hash, n, nil)
			rawdb.WriteHeadBlockHash(db, hash)
		}
	}
}

func benchWriteChain(b *testing.B, full bool, count uint64) {
	for i := 0; i < b.N; i++ {
		dir := b.TempDir()
		db, err := rawdb.NewLevelDBDatabase(dir, 128, 1024, "", false)
		if err != nil {
			b.Fatalf("error opening database at %v: %v", dir, err)
		}
		makeChainForBench(db, full, count)
		db.Close()
	}
}

func benchReadChain(b *testing.B, full bool, count uint64) {
	dir := b.TempDir()

	db, err := rawdb.NewLevelDBDatabase(dir, 128, 1024, "", false)
	if err != nil {
		b.Fatalf("error opening database at %v: %v", dir, err)
	}
	makeChainForBench(db, full, count)
	db.Close()
	cacheConfig := *defaultCacheConfig
	cacheConfig.TrieDirtyDisabled = true

	cacheConfig := *DefaultCacheConfig
	cacheConfig.TrieDirtyDisabled = true

	b.ReportAllocs()
	b.ResetTimer()

	for i := 0; i < b.N; i++ {
		db, err := rawdb.NewLevelDBDatabase(dir, 128, 1024, "", false)
		if err != nil {
			b.Fatalf("error opening database at %v: %v", dir, err)
		}
<<<<<<< HEAD

		chain, err := NewBlockChain(db, &cacheConfig, params.TestChainConfig, ethash.NewFaker(), vm.Config{}, nil, nil, nil)
=======
		chain, err := NewBlockChain(db, &cacheConfig, nil, nil, ethash.NewFaker(), vm.Config{}, nil, nil)
>>>>>>> ea9e62ca
		if err != nil {
			b.Fatalf("error creating chain: %v", err)
		}

		for n := uint64(0); n < count; n++ {
			header := chain.GetHeaderByNumber(n)
			if full {
				hash := header.Hash()
				rawdb.ReadBody(db, hash, n)
				rawdb.ReadReceipts(db, hash, n, chain.Config())
			}
		}
		chain.Stop()
		db.Close()
	}
}<|MERGE_RESOLUTION|>--- conflicted
+++ resolved
@@ -83,11 +83,7 @@
 	return func(i int, gen *BlockGen) {
 		toaddr := common.Address{}
 		data := make([]byte, nbytes)
-<<<<<<< HEAD
-		gas, _ := IntrinsicGas(data, nil, false, false, false)
-=======
 		gas, _ := IntrinsicGas(data, nil, false, false, false, false)
->>>>>>> ea9e62ca
 		signer := types.MakeSigner(gen.config, big.NewInt(int64(i)))
 		gasPrice := big.NewInt(0)
 		if gen.header.BaseFee != nil {
@@ -199,11 +195,7 @@
 
 	// Time the insertion of the new chain.
 	// State and blocks are stored in the same DB.
-<<<<<<< HEAD
-	chainman, _ := NewBlockChain(db, nil, gspec.Config, ethash.NewFaker(), vm.Config{}, nil, nil, nil)
-=======
-	chainman, _ := NewBlockChain(db, nil, gspec, nil, ethash.NewFaker(), vm.Config{}, nil, nil)
->>>>>>> ea9e62ca
+	chainman, _ := NewBlockChain(db, nil, gspec, nil, ethash.NewFaker(), vm.Config{}, nil, nil, nil)
 	defer chainman.Stop()
 	b.ReportAllocs()
 	b.ResetTimer()
@@ -304,9 +296,6 @@
 	}
 	makeChainForBench(db, full, count)
 	db.Close()
-	cacheConfig := *defaultCacheConfig
-	cacheConfig.TrieDirtyDisabled = true
-
 	cacheConfig := *DefaultCacheConfig
 	cacheConfig.TrieDirtyDisabled = true
 
@@ -318,12 +307,7 @@
 		if err != nil {
 			b.Fatalf("error opening database at %v: %v", dir, err)
 		}
-<<<<<<< HEAD
-
-		chain, err := NewBlockChain(db, &cacheConfig, params.TestChainConfig, ethash.NewFaker(), vm.Config{}, nil, nil, nil)
-=======
-		chain, err := NewBlockChain(db, &cacheConfig, nil, nil, ethash.NewFaker(), vm.Config{}, nil, nil)
->>>>>>> ea9e62ca
+		chain, err := NewBlockChain(db, &cacheConfig, nil, nil, ethash.NewFaker(), vm.Config{}, nil, nil, nil)
 		if err != nil {
 			b.Fatalf("error creating chain: %v", err)
 		}
