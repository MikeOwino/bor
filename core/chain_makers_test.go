--- conflicted
+++ resolved
@@ -34,13 +34,7 @@
 	"github.com/ethereum/go-ethereum/trie"
 )
 
-<<<<<<< HEAD
-func TestGenerateWithdrawalChain(t *testing.T) {
-	t.Parallel()
-
-=======
 func TestGeneratePOSChain(t *testing.T) {
->>>>>>> 916d6a44
 	var (
 		keyHex  = "9c647b8b7c4e7c3490668fb6c11473619db80c93704c70893d3813af4090c39c"
 		key, _  = crypto.HexToECDSA(keyHex)
@@ -66,15 +60,10 @@
 
 	config.TerminalTotalDifficultyPassed = true
 	config.TerminalTotalDifficulty = common.Big0
-<<<<<<< HEAD
 	config.ShanghaiBlock = common.Big0
 	gspec.Config.CancunBlock = common.Big0
 	gspec.Config.PragueBlock = common.Big0
 	gspec.Config.VerkleBlock = common.Big0
-=======
-	config.ShanghaiTime = u64(0)
-	config.CancunTime = u64(0)
->>>>>>> 916d6a44
 
 	// init 0xaa with some storage elements
 	storage := make(map[common.Hash]common.Hash)
@@ -109,10 +98,7 @@
 		})
 		gen.AddTx(tx)
 
-<<<<<<< HEAD
-=======
 		// Add withdrawals.
->>>>>>> 916d6a44
 		if i == 1 {
 			gen.AddWithdrawal(&types.Withdrawal{
 				Validator: 42,
@@ -152,21 +138,13 @@
 	var (
 		withdrawalIndex uint64
 	)
-<<<<<<< HEAD
-
-	for i := 0; i < int(head); i++ {
-		block := blockchain.GetBlockByNumber(uint64(i))
-=======
 	for i := range genchain {
 		blocknum := genchain[i].NumberU64()
 		block := blockchain.GetBlockByNumber(blocknum)
->>>>>>> 916d6a44
 		if block == nil {
 			t.Fatalf("block %d not found", blocknum)
 		}
 
-<<<<<<< HEAD
-=======
 		// Verify receipts.
 		genBlockReceipts := genreceipts[i]
 		for _, r := range genBlockReceipts {
@@ -188,7 +166,6 @@
 		}
 
 		// Verify withdrawals.
->>>>>>> 916d6a44
 		if len(block.Withdrawals()) == 0 {
 			continue
 		}
@@ -267,11 +244,7 @@
 	})
 
 	// Import the chain. This runs all block validation rules.
-<<<<<<< HEAD
-	blockchain, _ := NewBlockChain(db, nil, gspec, nil, ethash.NewFaker(), vm.Config{}, nil, nil, nil)
-=======
 	blockchain, _ := NewBlockChain(db, DefaultCacheConfigWithScheme(rawdb.HashScheme), gspec, nil, ethash.NewFaker(), vm.Config{}, nil, nil)
->>>>>>> 916d6a44
 	defer blockchain.Stop()
 
 	if i, err := blockchain.InsertChain(chain); err != nil {
