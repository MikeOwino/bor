--- conflicted
+++ resolved
@@ -81,17 +81,6 @@
 	}
 }
 
-<<<<<<< HEAD
-// ReadGenesisState retrieves the genesis state based on the given genesis hash.
-func ReadGenesisState(db ethdb.KeyValueReader, hash common.Hash) []byte {
-	data, _ := db.Get(genesisKey(hash))
-	return data
-}
-
-// WriteGenesisState writes the genesis state into the disk.
-func WriteGenesisState(db ethdb.KeyValueWriter, hash common.Hash, data []byte) {
-	if err := db.Put(genesisKey(hash), data); err != nil {
-=======
 // ReadGenesisStateSpec retrieves the genesis state specification based on the
 // given genesis (block-)hash.
 func ReadGenesisStateSpec(db ethdb.KeyValueReader, blockhash common.Hash) []byte {
@@ -102,7 +91,6 @@
 // WriteGenesisStateSpec writes the genesis state specification into the disk.
 func WriteGenesisStateSpec(db ethdb.KeyValueWriter, blockhash common.Hash, data []byte) {
 	if err := db.Put(genesisStateSpecKey(blockhash), data); err != nil {
->>>>>>> ea9e62ca
 		log.Crit("Failed to store genesis state", "err", err)
 	}
 }
