--- conflicted
+++ resolved
@@ -263,19 +263,12 @@
 
 // NewDatabaseWithFreezer creates a high level database on top of a given key-
 // value data store with a freezer moving immutable chain segments into cold
-<<<<<<< HEAD
 // storage.
 //
 //nolint:gocognit
 func NewDatabaseWithFreezer(db ethdb.KeyValueStore, ancient string, namespace string, readonly, disableFreeze, isLastOffset bool) (ethdb.Database, error) {
 	offset := resolveOffset(db, isLastOffset)
 
-	// Create the idle freezer instance
-	frdb, err := newChainFreezer(resolveChainFreezerDir(ancient), namespace, readonly, offset)
-=======
-// storage. The passed ancient indicates the path of root ancient directory
-// where the chain freezer can be opened.
-func NewDatabaseWithFreezer(db ethdb.KeyValueStore, ancient string, namespace string, readonly bool) (ethdb.Database, error) {
 	// Create the idle freezer instance. If the given ancient directory is empty,
 	// in-memory chain freezer is used (e.g. dev mode); otherwise the regular
 	// file-based freezer is created.
@@ -283,8 +276,9 @@
 	if chainFreezerDir != "" {
 		chainFreezerDir = resolveChainFreezerDir(chainFreezerDir)
 	}
-	frdb, err := newChainFreezer(chainFreezerDir, namespace, readonly)
->>>>>>> aadddf3a
+
+	// Create the idle freezer instance
+	frdb, err := newChainFreezer(chainFreezerDir, namespace, readonly, offset)
 	if err != nil {
 		return nil, err
 	}
@@ -407,11 +401,7 @@
 		}
 	}
 	// Freezer is consistent with the key-value database, permit combining the two
-<<<<<<< HEAD
-	if !disableFreeze && !frdb.readonly {
-=======
-	if !readonly {
->>>>>>> aadddf3a
+	if !disableFreeze {
 		frdb.wg.Add(1)
 
 		go func() {
