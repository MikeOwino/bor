// Copyright 2018 The go-ethereum Authors
// This file is part of the go-ethereum library.
//
// The go-ethereum library is free software: you can redistribute it and/or modify
// it under the terms of the GNU Lesser General Public License as published by
// the Free Software Foundation, either version 3 of the License, or
// (at your option) any later version.
//
// The go-ethereum library is distributed in the hope that it will be useful,
// but WITHOUT ANY WARRANTY; without even the implied warranty of
// MERCHANTABILITY or FITNESS FOR A PARTICULAR PURPOSE. See the
// GNU Lesser General Public License for more details.
//
// You should have received a copy of the GNU Lesser General Public License
// along with the go-ethereum library. If not, see <http://www.gnu.org/licenses/>.

package rawdb

import (
	"bytes"
	"errors"
	"fmt"
	"os"
	"path"
	"path/filepath"
	"strings"
	"time"

	"github.com/ethereum/go-ethereum/common"
	"github.com/ethereum/go-ethereum/ethdb"
	"github.com/ethereum/go-ethereum/ethdb/leveldb"
	"github.com/ethereum/go-ethereum/ethdb/memorydb"
	"github.com/ethereum/go-ethereum/log"
	"github.com/olekukonko/tablewriter"
)

// freezerdb is a database wrapper that enabled freezer data retrievals.
type freezerdb struct {
	ancientRoot string
	ethdb.KeyValueStore
	ethdb.AncientStore
}

// AncientDatadir returns the path of root ancient directory.
func (frdb *freezerdb) AncientDatadir() (string, error) {
	return frdb.ancientRoot, nil
}

// Close implements io.Closer, closing both the fast key-value store as well as
// the slow ancient tables.
func (frdb *freezerdb) Close() error {
	var errs []error
	if err := frdb.AncientStore.Close(); err != nil {
		errs = append(errs, err)
	}

	if err := frdb.KeyValueStore.Close(); err != nil {
		errs = append(errs, err)
	}

	if len(errs) != 0 {
		return fmt.Errorf("%v", errs)
	}

	return nil
}

// Freeze is a helper method used for external testing to trigger and block until
// a freeze cycle completes, without having to sleep for a minute to trigger the
// automatic background run.
func (frdb *freezerdb) Freeze(threshold uint64) error {
	if frdb.AncientStore.(*chainFreezer).readonly {
		return errReadOnly
	}
	// Set the freezer threshold to a temporary value
	defer func(old uint64) {
		frdb.AncientStore.(*chainFreezer).threshold.Store(old)
	}(frdb.AncientStore.(*chainFreezer).threshold.Load())
	frdb.AncientStore.(*chainFreezer).threshold.Store(threshold)

	// Trigger a freeze cycle and block until it's done
	trigger := make(chan struct{}, 1)
	frdb.AncientStore.(*chainFreezer).trigger <- trigger
	<-trigger

	return nil
}

// nofreezedb is a database wrapper that disables freezer data retrievals.
type nofreezedb struct {
	ethdb.KeyValueStore
}

// HasAncient returns an error as we don't have a backing chain freezer.
func (db *nofreezedb) HasAncient(kind string, number uint64) (bool, error) {
	return false, errNotSupported
}

// Ancient returns an error as we don't have a backing chain freezer.
func (db *nofreezedb) Ancient(kind string, number uint64) ([]byte, error) {
	return nil, errNotSupported
}

// AncientRange returns an error as we don't have a backing chain freezer.
func (db *nofreezedb) AncientRange(kind string, start, max, maxByteSize uint64) ([][]byte, error) {
	return nil, errNotSupported
}

// Ancients returns an error as we don't have a backing chain freezer.
func (db *nofreezedb) Ancients() (uint64, error) {
	return 0, errNotSupported
}

// Tail returns an error as we don't have a backing chain freezer.
func (db *nofreezedb) Tail() (uint64, error) {
	return 0, errNotSupported
}

// AncientSize returns an error as we don't have a backing chain freezer.
func (db *nofreezedb) AncientSize(kind string) (uint64, error) {
	return 0, errNotSupported
}

// ModifyAncients is not supported.
func (db *nofreezedb) ModifyAncients(func(ethdb.AncientWriteOp) error) (int64, error) {
	return 0, errNotSupported
}

// TruncateHead returns an error as we don't have a backing chain freezer.
func (db *nofreezedb) TruncateHead(items uint64) (uint64, error) {
	return 0, errNotSupported
}

// TruncateTail returns an error as we don't have a backing chain freezer.
func (db *nofreezedb) TruncateTail(items uint64) (uint64, error) {
	return 0, errNotSupported
}

// Sync returns an error as we don't have a backing chain freezer.
func (db *nofreezedb) Sync() error {
	return errNotSupported
}

func (db *nofreezedb) ReadAncients(fn func(reader ethdb.AncientReaderOp) error) (err error) {
	// Unlike other ancient-related methods, this method does not return
	// errNotSupported when invoked.
	// The reason for this is that the caller might want to do several things:
	// 1. Check if something is in freezer,
	// 2. If not, check leveldb.
	//
	// This will work, since the ancient-checks inside 'fn' will return errors,
	// and the leveldb work will continue.
	//
	// If we instead were to return errNotSupported here, then the caller would
	// have to explicitly check for that, having an extra clause to do the
	// non-ancient operations.
	return fn(db)
}

// MigrateTable processes the entries in a given table in sequence
// converting them to a new format if they're of an old format.
func (db *nofreezedb) MigrateTable(kind string, convert convertLegacyFn) error {
	return errNotSupported
}

// AncientDatadir returns an error as we don't have a backing chain freezer.
func (db *nofreezedb) AncientDatadir() (string, error) {
	return "", errNotSupported
}

// NewDatabase creates a high level database on top of a given key-value data
// store without a freezer moving immutable chain segments into cold storage.
func NewDatabase(db ethdb.KeyValueStore) ethdb.Database {
	return &nofreezedb{KeyValueStore: db}
}

// resolveChainFreezerDir is a helper function which resolves the absolute path
// of chain freezer by considering backward compatibility.
func resolveChainFreezerDir(ancient string) string {
	// Check if the chain freezer is already present in the specified
	// sub folder, if not then two possibilities:
	// - chain freezer is not initialized
	// - chain freezer exists in legacy location (root ancient folder)
	freezer := path.Join(ancient, chainFreezerName)
	if !common.FileExist(freezer) {
		if !common.FileExist(ancient) {
			// The entire ancient store is not initialized, still use the sub
			// folder for initialization.
		} else {
			// Ancient root is already initialized, then we hold the assumption
			// that chain freezer is also initialized and located in root folder.
			// In this case fallback to legacy location.
			freezer = ancient
			log.Info("Found legacy ancient chain path", "location", ancient)
		}
	}

	return freezer
}

// NewDatabaseWithFreezer creates a high level database on top of a given key-
// value data store with a freezer moving immutable chain segments into cold
// storage. The passed ancient indicates the path of root ancient directory
// where the chain freezer can be opened.
// nolint:gocognit
func NewDatabaseWithFreezer(db ethdb.KeyValueStore, ancient string, namespace string, readonly bool) (ethdb.Database, error) {
	// Create the idle freezer instance
	frdb, err := newChainFreezer(resolveChainFreezerDir(ancient), namespace, readonly)
	if err != nil {
		printChainMetadata(db)
		return nil, err
	}
	// Since the freezer can be stored separately from the user's key-value database,
	// there's a fairly high probability that the user requests invalid combinations
	// of the freezer and database. Ensure that we don't shoot ourselves in the foot
	// by serving up conflicting data, leading to both datastores getting corrupted.
	//
	//   - If both the freezer and key-value store is empty (no genesis), we just
	//     initialized a new empty freezer, so everything's fine.
	//   - If the key-value store is empty, but the freezer is not, we need to make
	//     sure the user's genesis matches the freezer. That will be checked in the
	//     blockchain, since we don't have the genesis block here (nor should we at
	//     this point care, the key-value/freezer combo is valid).
	//   - If neither the key-value store nor the freezer is empty, cross validate
	//     the genesis hashes to make sure they are compatible. If they are, also
	//     ensure that there's no gap between the freezer and subsequently leveldb.
	//   - If the key-value store is not empty, but the freezer is we might just be
	//     upgrading to the freezer release, or we might have had a small chain and
	//     not frozen anything yet. Ensure that no blocks are missing yet from the
	//     key-value store, since that would mean we already had an old freezer.

	// If the genesis hash is empty, we have a new key-value store, so nothing to
	// validate in this method. If, however, the genesis hash is not nil, compare
	// it to the freezer content.
	if kvgenesis, _ := db.Get(headerHashKey(0)); len(kvgenesis) > 0 {
		if frozen, _ := frdb.Ancients(); frozen > 0 {
			// If the freezer already contains something, ensure that the genesis blocks
			// match, otherwise we might mix up freezers across chains and destroy both
			// the freezer and the key-value store.
			frgenesis, err := frdb.Ancient(ChainFreezerHashTable, 0)
			if err != nil {
				printChainMetadata(db)
				return nil, fmt.Errorf("failed to retrieve genesis from ancient %v", err)
			} else if !bytes.Equal(kvgenesis, frgenesis) {
				printChainMetadata(db)
				return nil, fmt.Errorf("genesis mismatch: %#x (leveldb) != %#x (ancients)", kvgenesis, frgenesis)
			}
			// Key-value store and freezer belong to the same network. Ensure that they
			// are contiguous, otherwise we might end up with a non-functional freezer.
			if kvhash, _ := db.Get(headerHashKey(frozen)); len(kvhash) == 0 {
				// Subsequent header after the freezer limit is missing from the database.
				// Reject startup if the database has a more recent head.
				if head := *ReadHeaderNumber(db, ReadHeadHeaderHash(db)); head > frozen-1 {
					// Find the smallest block stored in the key-value store
					// in range of [frozen, head]
					var number uint64
					for number = frozen; number <= head; number++ {
						if present, _ := db.Has(headerHashKey(number)); present {
							break
						}
					}
					// We are about to exit on error. Print database metdata beore exiting
					printChainMetadata(db)

					return nil, fmt.Errorf("gap in the chain between ancients [0 - #%d] and leveldb [#%d - #%d] ",
						frozen-1, number, head)
				}
				// Database contains only older data than the freezer, this happens if the
				// state was wiped and reinited from an existing freezer.
			}
			// Otherwise, key-value store continues where the freezer left off, all is fine.
			// We might have duplicate blocks (crash after freezer write but before key-value
			// store deletion, but that's fine).
		} else {
			// If the freezer is empty, ensure nothing was moved yet from the key-value
			// store, otherwise we'll end up missing data. We check block #1 to decide
			// if we froze anything previously or not, but do take care of databases with
			// only the genesis block.
			if ReadHeadHeaderHash(db) != common.BytesToHash(kvgenesis) {
				// Key-value store contains more data than the genesis block, make sure we
				// didn't freeze anything yet.
				if kvblob, _ := db.Get(headerHashKey(1)); len(kvblob) == 0 {
					printChainMetadata(db)
					return nil, errors.New("ancient chain segments already extracted, please set --datadir.ancient to the correct path")
				}
				// Block #1 is still in the database, we're allowed to init a new freezer
			}
			// Otherwise, the head header is still the genesis, we're allowed to init a new
			// freezer.
		}
	}
	// Freezer is consistent with the key-value database, permit combining the two
	if !frdb.readonly {
		frdb.wg.Add(1)

		go func() {
			frdb.freeze(db)
			frdb.wg.Done()
		}()
	}

	return &freezerdb{
		ancientRoot:   ancient,
		KeyValueStore: db,
		AncientStore:  frdb,
	}, nil
}

// NewMemoryDatabase creates an ephemeral in-memory key-value database without a
// freezer moving immutable chain segments into cold storage.
func NewMemoryDatabase() ethdb.Database {
	return NewDatabase(memorydb.New())
}

// NewMemoryDatabaseWithCap creates an ephemeral in-memory key-value database
// with an initial starting capacity, but without a freezer moving immutable
// chain segments into cold storage.
func NewMemoryDatabaseWithCap(size int) ethdb.Database {
	return NewDatabase(memorydb.NewWithCap(size))
}

// NewLevelDBDatabase creates a persistent key-value database without a freezer
// moving immutable chain segments into cold storage.
func NewLevelDBDatabase(file string, cache int, handles int, namespace string, readonly bool, extraDBConfig ExtraDBConfig) (ethdb.Database, error) {
	db, err := leveldb.New(file, cache, handles, namespace, readonly, resolveLevelDBConfig(extraDBConfig))
	if err != nil {
		return nil, err
	}

	log.Info("Using LevelDB as the backing database")

	return NewDatabase(db), nil
}

func resolveLevelDBConfig(config ExtraDBConfig) leveldb.LevelDBConfig {
	return leveldb.LevelDBConfig{
		CompactionTableSize:           config.LevelDBCompactionTableSize,
		CompactionTableSizeMultiplier: config.LevelDBCompactionTableSizeMultiplier,
		CompactionTotalSize:           config.LevelDBCompactionTotalSize,
		CompactionTotalSizeMultiplier: config.LevelDBCompactionTotalSizeMultiplier,
	}
}

const (
	dbPebble  = "pebble"
	dbLeveldb = "leveldb"
)

// hasPreexistingDb checks the given data directory whether a database is already
// instantiated at that location, and if so, returns the type of database (or the
// empty string).
func hasPreexistingDb(path string) string {
	if _, err := os.Stat(filepath.Join(path, "CURRENT")); err != nil {
		return "" // No pre-existing db
	}

	if matches, err := filepath.Glob(filepath.Join(path, "OPTIONS*")); len(matches) > 0 || err != nil {
		if err != nil {
			panic(err) // only possible if the pattern is malformed
		}

		return dbPebble
	}

	return dbLeveldb
}

// OpenOptions contains the options to apply when opening a database.
// OBS: If AncientsDirectory is empty, it indicates that no freezer is to be used.
type OpenOptions struct {
	Type              string // "leveldb" | "pebble"
	Directory         string // the datadir
	AncientsDirectory string // the ancients-dir
	Namespace         string // the namespace for database relevant metrics
	Cache             int    // the capacity(in megabytes) of the data caching
	Handles           int    // number of files to be open simultaneously
	ReadOnly          bool
	ExtraDBConfig     ExtraDBConfig
}

type ExtraDBConfig struct {
	LevelDBCompactionTableSize           uint64  // LevelDB SSTable/file size in mebibytes
	LevelDBCompactionTableSizeMultiplier float64 // Multiplier on LevelDB SSTable/file size
	LevelDBCompactionTotalSize           uint64  // Total size in mebibytes of SSTables in a given LevelDB level
	LevelDBCompactionTotalSizeMultiplier float64 // Multiplier on level size on LevelDB levels
}

// openKeyValueDatabase opens a disk-based key-value database, e.g. leveldb or pebble.
//
//	                      type == null          type != null
//	                   +----------------------------------------
//	db is non-existent |  pebble default  |  specified type
//	db is existent     |  from db         |  specified type (if compatible)
func openKeyValueDatabase(o OpenOptions) (ethdb.Database, error) {
	// Reject any unsupported database type
	if len(o.Type) != 0 && o.Type != dbLeveldb && o.Type != dbPebble {
		return nil, fmt.Errorf("unknown db.engine %v", o.Type)
	}
	// Retrieve any pre-existing database's type and use that or the requested one
	// as long as there's no conflict between the two types
	existingDb := hasPreexistingDb(o.Directory)
	if len(existingDb) != 0 && len(o.Type) != 0 && o.Type != existingDb {
		return nil, fmt.Errorf("db.engine choice was %v but found pre-existing %v database in specified data directory", o.Type, existingDb)
	}

	if o.Type == dbPebble || existingDb == dbPebble {
		if PebbleEnabled {
			log.Info("Using pebble as the backing database")
			return NewPebbleDBDatabase(o.Directory, o.Cache, o.Handles, o.Namespace, o.ReadOnly)
		} else {
			return nil, errors.New("db.engine 'pebble' not supported on this platform")
		}
	}
	if o.Type == dbLeveldb || existingDb == dbLeveldb {
		log.Info("Using leveldb as the backing database")
		return NewLevelDBDatabase(o.Directory, o.Cache, o.Handles, o.Namespace, o.ReadOnly)
	}
	// No pre-existing database, no user-requested one either. Default to Pebble
	// on supported platforms and LevelDB on anything else.
	if PebbleEnabled {
		log.Info("Defaulting to pebble as the backing database")
		return NewPebbleDBDatabase(o.Directory, o.Cache, o.Handles, o.Namespace, o.ReadOnly)
	} else {
		log.Info("Defaulting to leveldb as the backing database")
		return NewLevelDBDatabase(o.Directory, o.Cache, o.Handles, o.Namespace, o.ReadOnly)
	}
<<<<<<< HEAD
=======

	// Use leveldb, either as default (no explicit choice), or pre-existing, or chosen explicitly
	log.Info("Using leveldb as the backing database")

	return NewLevelDBDatabase(o.Directory, o.Cache, o.Handles, o.Namespace, o.ReadOnly, o.ExtraDBConfig)
>>>>>>> a54aadae
}

// Open opens both a disk-based key-value database such as leveldb or pebble, but also
// integrates it with a freezer database -- if the AncientDir option has been
// set on the provided OpenOptions.
// The passed o.AncientDir indicates the path of root ancient directory where
// the chain freezer can be opened.
func Open(o OpenOptions) (ethdb.Database, error) {
	kvdb, err := openKeyValueDatabase(o)
	if err != nil {
		return nil, err
	}

	if len(o.AncientsDirectory) == 0 {
		return kvdb, nil
	}

	frdb, err := NewDatabaseWithFreezer(kvdb, o.AncientsDirectory, o.Namespace, o.ReadOnly)
	if err != nil {
		kvdb.Close()
		return nil, err
	}

	return frdb, nil
}

type counter uint64

func (c counter) String() string {
	return fmt.Sprintf("%d", c)
}

func (c counter) Percentage(current uint64) string {
	return fmt.Sprintf("%d", current*100/uint64(c))
}

// stat stores sizes and count for a parameter
type stat struct {
	size  common.StorageSize
	count counter
}

// Add size to the stat and increase the counter by 1
func (s *stat) Add(size common.StorageSize) {
	s.size += size
	s.count++
}

func (s *stat) Size() string {
	return s.size.String()
}

func (s *stat) Count() string {
	return s.count.String()
}

// InspectDatabase traverses the entire database and checks the size
// of all different categories of data.
func InspectDatabase(db ethdb.Database, keyPrefix, keyStart []byte) error {
	it := db.NewIterator(keyPrefix, keyStart)
	defer it.Release()

	var (
		count  int64
		start  = time.Now()
		logged = time.Now()

		// Key-value store statistics
		headers         stat
		bodies          stat
		receipts        stat
		tds             stat
		numHashPairings stat
		hashNumPairings stat
		tries           stat
		codes           stat
		txLookups       stat
		accountSnaps    stat
		storageSnaps    stat
		preimages       stat
		bloomBits       stat
		beaconHeaders   stat
		cliqueSnaps     stat

		// Les statistic
		chtTrieNodes   stat
		bloomTrieNodes stat

		// Meta- and unaccounted data
		metadata    stat
		unaccounted stat

		// Totals
		total common.StorageSize
	)
	// Inspect key-value database first.
	for it.Next() {
		var (
			key  = it.Key()
			size = common.StorageSize(len(key) + len(it.Value()))
		)

		total += size

		switch {
		case bytes.HasPrefix(key, headerPrefix) && len(key) == (len(headerPrefix)+8+common.HashLength):
			headers.Add(size)
		case bytes.HasPrefix(key, blockBodyPrefix) && len(key) == (len(blockBodyPrefix)+8+common.HashLength):
			bodies.Add(size)
		case bytes.HasPrefix(key, blockReceiptsPrefix) && len(key) == (len(blockReceiptsPrefix)+8+common.HashLength):
			receipts.Add(size)
		case bytes.HasPrefix(key, headerPrefix) && bytes.HasSuffix(key, headerTDSuffix):
			tds.Add(size)
		case bytes.HasPrefix(key, headerPrefix) && bytes.HasSuffix(key, headerHashSuffix):
			numHashPairings.Add(size)
		case bytes.HasPrefix(key, headerNumberPrefix) && len(key) == (len(headerNumberPrefix)+common.HashLength):
			hashNumPairings.Add(size)
		case len(key) == common.HashLength:
			tries.Add(size)
		case bytes.HasPrefix(key, CodePrefix) && len(key) == len(CodePrefix)+common.HashLength:
			codes.Add(size)
		case bytes.HasPrefix(key, txLookupPrefix) && len(key) == (len(txLookupPrefix)+common.HashLength):
			txLookups.Add(size)
		case bytes.HasPrefix(key, SnapshotAccountPrefix) && len(key) == (len(SnapshotAccountPrefix)+common.HashLength):
			accountSnaps.Add(size)
		case bytes.HasPrefix(key, SnapshotStoragePrefix) && len(key) == (len(SnapshotStoragePrefix)+2*common.HashLength):
			storageSnaps.Add(size)
		case bytes.HasPrefix(key, PreimagePrefix) && len(key) == (len(PreimagePrefix)+common.HashLength):
			preimages.Add(size)
		case bytes.HasPrefix(key, configPrefix) && len(key) == (len(configPrefix)+common.HashLength):
			metadata.Add(size)
		case bytes.HasPrefix(key, genesisPrefix) && len(key) == (len(genesisPrefix)+common.HashLength):
			metadata.Add(size)
		case bytes.HasPrefix(key, bloomBitsPrefix) && len(key) == (len(bloomBitsPrefix)+10+common.HashLength):
			bloomBits.Add(size)
		case bytes.HasPrefix(key, BloomBitsIndexPrefix):
			bloomBits.Add(size)
		case bytes.HasPrefix(key, skeletonHeaderPrefix) && len(key) == (len(skeletonHeaderPrefix)+8):
			beaconHeaders.Add(size)
		case bytes.HasPrefix(key, CliqueSnapshotPrefix) && len(key) == 7+common.HashLength:
			cliqueSnaps.Add(size)
		case bytes.HasPrefix(key, ChtTablePrefix) ||
			bytes.HasPrefix(key, ChtIndexTablePrefix) ||
			bytes.HasPrefix(key, ChtPrefix): // Canonical hash trie
			chtTrieNodes.Add(size)
		case bytes.HasPrefix(key, BloomTrieTablePrefix) ||
			bytes.HasPrefix(key, BloomTrieIndexPrefix) ||
			bytes.HasPrefix(key, BloomTriePrefix): // Bloomtrie sub
			bloomTrieNodes.Add(size)
		default:
			var accounted bool

			for _, meta := range [][]byte{
				databaseVersionKey, headHeaderKey, headBlockKey, headFastBlockKey, headFinalizedBlockKey,
				lastPivotKey, fastTrieProgressKey, snapshotDisabledKey, SnapshotRootKey, snapshotJournalKey,
				snapshotGeneratorKey, snapshotRecoveryKey, txIndexTailKey, fastTxLookupLimitKey,
				uncleanShutdownKey, badBlockKey, transitionStatusKey, skeletonSyncStatusKey,
			} {
				if bytes.Equal(key, meta) {
					metadata.Add(size)

					accounted = true

					break
				}
			}

			if !accounted {
				unaccounted.Add(size)
			}
		}

		count++
		if count%1000 == 0 && time.Since(logged) > 8*time.Second {
			log.Info("Inspecting database", "count", count, "elapsed", common.PrettyDuration(time.Since(start)))
			logged = time.Now()
		}
	}
	// Display the database statistic of key-value store.
	stats := [][]string{
		{"Key-Value store", "Headers", headers.Size(), headers.Count()},
		{"Key-Value store", "Bodies", bodies.Size(), bodies.Count()},
		{"Key-Value store", "Receipt lists", receipts.Size(), receipts.Count()},
		{"Key-Value store", "Difficulties", tds.Size(), tds.Count()},
		{"Key-Value store", "Block number->hash", numHashPairings.Size(), numHashPairings.Count()},
		{"Key-Value store", "Block hash->number", hashNumPairings.Size(), hashNumPairings.Count()},
		{"Key-Value store", "Transaction index", txLookups.Size(), txLookups.Count()},
		{"Key-Value store", "Bloombit index", bloomBits.Size(), bloomBits.Count()},
		{"Key-Value store", "Contract codes", codes.Size(), codes.Count()},
		{"Key-Value store", "Trie nodes", tries.Size(), tries.Count()},
		{"Key-Value store", "Trie preimages", preimages.Size(), preimages.Count()},
		{"Key-Value store", "Account snapshot", accountSnaps.Size(), accountSnaps.Count()},
		{"Key-Value store", "Storage snapshot", storageSnaps.Size(), storageSnaps.Count()},
		{"Key-Value store", "Beacon sync headers", beaconHeaders.Size(), beaconHeaders.Count()},
		{"Key-Value store", "Clique snapshots", cliqueSnaps.Size(), cliqueSnaps.Count()},
		{"Key-Value store", "Singleton metadata", metadata.Size(), metadata.Count()},
		{"Light client", "CHT trie nodes", chtTrieNodes.Size(), chtTrieNodes.Count()},
		{"Light client", "Bloom trie nodes", bloomTrieNodes.Size(), bloomTrieNodes.Count()},
	}
	// Inspect all registered append-only file store then.
	ancients, err := inspectFreezers(db)
	if err != nil {
		return err
	}

	for _, ancient := range ancients {
		for _, table := range ancient.sizes {
			stats = append(stats, []string{
				fmt.Sprintf("Ancient store (%s)",
					//nolint: staticcheck
					strings.Title(ancient.name)),
				//nolint: staticcheck
				strings.Title(table.name),
				table.size.String(),
				fmt.Sprintf("%d", ancient.count()),
			})
		}

		total += ancient.size()
	}

	table := tablewriter.NewWriter(os.Stdout)
	table.SetHeader([]string{"Database", "Category", "Size", "Items"})
	table.SetFooter([]string{"", "Total", total.String(), " "})
	table.AppendBulk(stats)
	table.Render()

	if unaccounted.size > 0 {
		log.Error("Database contains unaccounted data", "size", unaccounted.size, "count", unaccounted.count)
	}

	return nil
}

// printChainMetadata prints out chain metadata to stderr.
func printChainMetadata(db ethdb.KeyValueStore) {
	fmt.Fprintf(os.Stderr, "Chain metadata\n")

	for _, v := range ReadChainMetadata(db) {
		fmt.Fprintf(os.Stderr, "  %s\n", strings.Join(v, ": "))
	}

	fmt.Fprintf(os.Stderr, "\n\n")
}

// ReadChainMetadata returns a set of key/value pairs that contains informatin
// about the database chain status. This can be used for diagnostic purposes
// when investigating the state of the node.
func ReadChainMetadata(db ethdb.KeyValueStore) [][]string {
	pp := func(val *uint64) string {
		if val == nil {
			return "<nil>"
		}

		return fmt.Sprintf("%d (%#x)", *val, *val)
	}

	data := [][]string{
		{"databaseVersion", pp(ReadDatabaseVersion(db))},
		{"headBlockHash", fmt.Sprintf("%v", ReadHeadBlockHash(db))},
		{"headFastBlockHash", fmt.Sprintf("%v", ReadHeadFastBlockHash(db))},
		{"headHeaderHash", fmt.Sprintf("%v", ReadHeadHeaderHash(db))},
		{"lastPivotNumber", pp(ReadLastPivotNumber(db))},
		{"len(snapshotSyncStatus)", fmt.Sprintf("%d bytes", len(ReadSnapshotSyncStatus(db)))},
		{"snapshotDisabled", fmt.Sprintf("%v", ReadSnapshotDisabled(db))},
		{"snapshotJournal", fmt.Sprintf("%d bytes", len(ReadSnapshotJournal(db)))},
		{"snapshotRecoveryNumber", pp(ReadSnapshotRecoveryNumber(db))},
		{"snapshotRoot", fmt.Sprintf("%v", ReadSnapshotRoot(db))},
		{"txIndexTail", pp(ReadTxIndexTail(db))},
		{"fastTxLookupLimit", pp(ReadFastTxLookupLimit(db))},
	}
	if b := ReadSkeletonSyncStatus(db); b != nil {
		data = append(data, []string{"SkeletonSyncStatus", string(b)})
	}

	return data
}<|MERGE_RESOLUTION|>--- conflicted
+++ resolved
@@ -413,7 +413,7 @@
 	}
 	if o.Type == dbLeveldb || existingDb == dbLeveldb {
 		log.Info("Using leveldb as the backing database")
-		return NewLevelDBDatabase(o.Directory, o.Cache, o.Handles, o.Namespace, o.ReadOnly)
+		return NewLevelDBDatabase(o.Directory, o.Cache, o.Handles, o.Namespace, o.ReadOnly, o.ExtraDBConfig)
 	}
 	// No pre-existing database, no user-requested one either. Default to Pebble
 	// on supported platforms and LevelDB on anything else.
@@ -422,16 +422,13 @@
 		return NewPebbleDBDatabase(o.Directory, o.Cache, o.Handles, o.Namespace, o.ReadOnly)
 	} else {
 		log.Info("Defaulting to leveldb as the backing database")
-		return NewLevelDBDatabase(o.Directory, o.Cache, o.Handles, o.Namespace, o.ReadOnly)
-	}
-<<<<<<< HEAD
-=======
+		return NewLevelDBDatabase(o.Directory, o.Cache, o.Handles, o.Namespace, o.ReadOnly, o.ExtraDBConfig)
+	}
 
 	// Use leveldb, either as default (no explicit choice), or pre-existing, or chosen explicitly
 	log.Info("Using leveldb as the backing database")
 
 	return NewLevelDBDatabase(o.Directory, o.Cache, o.Handles, o.Namespace, o.ReadOnly, o.ExtraDBConfig)
->>>>>>> a54aadae
 }
 
 // Open opens both a disk-based key-value database such as leveldb or pebble, but also
