--- conflicted
+++ resolved
@@ -91,11 +91,7 @@
 	return t.db.ModifyAncients(fn)
 }
 
-<<<<<<< HEAD
-func (t *table) ReadAncients(fn func(reader ethdb.AncientReader) error) (err error) {
-=======
 func (t *table) ReadAncients(fn func(reader ethdb.AncientReaderOp) error) (err error) {
->>>>>>> ea9e62ca
 	return t.db.ReadAncients(fn)
 }
 
@@ -123,14 +119,11 @@
 	return t.db.MigrateTable(kind, convert)
 }
 
-<<<<<<< HEAD
-=======
 // AncientDatadir returns the ancient datadir of the underlying database.
 func (t *table) AncientDatadir() (string, error) {
 	return t.db.AncientDatadir()
 }
 
->>>>>>> ea9e62ca
 // Put inserts the given value into the database at a prefixed version of the
 // provided key.
 func (t *table) Put(key []byte, value []byte) error {
