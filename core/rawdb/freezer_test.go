--- conflicted
+++ resolved
@@ -437,21 +437,11 @@
 	if err != nil {
 		t.Fatal(err)
 	}
-<<<<<<< HEAD
-
-	f2, err := os.Create(path.Join(dir1, fname2))
-	if err != nil {
-		t.Fatal(err)
-	}
-
-	f3, err := os.Create(path.Join(dir2, fname2))
-=======
 	f2, err := os.Create(filepath.Join(dir1, fname2))
 	if err != nil {
 		t.Fatal(err)
 	}
 	f3, err := os.Create(filepath.Join(dir2, fname2))
->>>>>>> aadddf3a
 	if err != nil {
 		t.Fatal(err)
 	}
@@ -479,19 +469,10 @@
 	if err := f3.Close(); err != nil {
 		t.Fatal(err)
 	}
-<<<<<<< HEAD
-
-	if err := os.Rename(f.Name(), path.Join(dir2, fname)); err != nil {
-		t.Fatal(err)
-	}
-
-	if err := os.Rename(f2.Name(), path.Join(dir2, fname2)); err != nil {
-=======
 	if err := os.Rename(f.Name(), filepath.Join(dir2, fname)); err != nil {
 		t.Fatal(err)
 	}
 	if err := os.Rename(f2.Name(), filepath.Join(dir2, fname2)); err != nil {
->>>>>>> aadddf3a
 		t.Fatal(err)
 	}
 
@@ -563,6 +544,7 @@
 		f, _ := newFreezerForTesting(t, tables)
 		return f
 	})
+
 	ancienttest.TestResettableAncientSuite(t, func(kinds []string) ethdb.ResettableAncientStore {
 		tables := make(map[string]bool)
 		for _, kind := range kinds {
