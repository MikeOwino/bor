--- conflicted
+++ resolved
@@ -18,10 +18,7 @@
 
 import (
 	"math/big"
-<<<<<<< HEAD
 	"time"
-=======
->>>>>>> ea9e62ca
 
 	"github.com/ethereum/go-ethereum/common"
 )
@@ -32,14 +29,6 @@
 // Note that reference types are actual VM data structures; make copies
 // if you need to retain them beyond the current call.
 type EVMLogger interface {
-<<<<<<< HEAD
-	CaptureStart(env *EVM, from common.Address, to common.Address, create bool, input []byte, gas uint64, value *big.Int)
-	CaptureState(pc uint64, op OpCode, gas, cost uint64, scope *ScopeContext, rData []byte, depth int, err error)
-	CaptureEnter(typ OpCode, from common.Address, to common.Address, input []byte, gas uint64, value *big.Int)
-	CaptureExit(output []byte, gasUsed uint64, err error)
-	CaptureFault(pc uint64, op OpCode, gas, cost uint64, scope *ScopeContext, depth int, err error)
-	CaptureEnd(output []byte, gasUsed uint64, t time.Duration, err error)
-=======
 	// Transaction level
 	CaptureTxStart(gasLimit uint64)
 	CaptureTxEnd(restGas uint64)
@@ -52,5 +41,4 @@
 	// Opcode level
 	CaptureState(pc uint64, op OpCode, gas, cost uint64, scope *ScopeContext, rData []byte, depth int, err error)
 	CaptureFault(pc uint64, op OpCode, gas, cost uint64, scope *ScopeContext, depth int, err error)
->>>>>>> ea9e62ca
 }