--- conflicted
+++ resolved
@@ -54,11 +54,8 @@
 	DisableReturnData bool // disable return data capture
 	Debug             bool // print output during capture end
 	Limit             int  // maximum length of output, but zero means unlimited
-<<<<<<< HEAD
-=======
 	// Chain overrides, can be used to execute a trace using future fork rules
 	Overrides *params.ChainConfig `json:"overrides,omitempty"`
->>>>>>> cc05b050
 }
 
 //go:generate gencodec -type StructLog -field-override structLogMarshaling -out gen_structlog.go
@@ -320,13 +317,8 @@
 	}
 
 	fmt.Fprintf(t.out, `
-<<<<<<< HEAD
-|  Pc   |      Op     | Cost |   Stack   |   RStack  |
-|-------|-------------|------|-----------|-----------|
-=======
 |  Pc   |      Op     | Cost |   Stack   |   RStack  |  Refund |
 |-------|-------------|------|-----------|-----------|---------|
->>>>>>> cc05b050
 `)
 	return nil
 }
@@ -338,11 +330,7 @@
 		// format stack
 		var a []string
 		for _, elem := range stack.data {
-<<<<<<< HEAD
-			a = append(a, fmt.Sprintf("%d", elem))
-=======
 			a = append(a, fmt.Sprintf("%v", elem.String()))
->>>>>>> cc05b050
 		}
 		b := fmt.Sprintf("[%v]", strings.Join(a, ","))
 		fmt.Fprintf(t.out, "%10v |", b)
@@ -355,10 +343,7 @@
 		b = fmt.Sprintf("[%v]", strings.Join(a, ","))
 		fmt.Fprintf(t.out, "%10v |", b)
 	}
-<<<<<<< HEAD
-=======
 	fmt.Fprintf(t.out, "%10v |", env.StateDB.GetRefund())
->>>>>>> cc05b050
 	fmt.Fprintln(t.out, "")
 	if err != nil {
 		fmt.Fprintf(t.out, "Error: %v\n", err)
@@ -374,15 +359,7 @@
 }
 
 func (t *mdLogger) CaptureEnd(output []byte, gasUsed uint64, tm time.Duration, err error) error {
-<<<<<<< HEAD
-	fmt.Fprintf(t.out, `
-Output: 0x%x
-Consumed gas: %d
-Error: %v
-`,
-=======
 	fmt.Fprintf(t.out, "\nOutput: `0x%x`\nConsumed gas: `%d`\nError: `%v`\n",
->>>>>>> cc05b050
 		output, gasUsed, err)
 	return nil
 }