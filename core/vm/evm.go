--- conflicted
+++ resolved
@@ -181,11 +181,7 @@
 // parameters. It also handles any necessary value transfer required and takes
 // the necessary steps to create accounts and reverses the state in case of an
 // execution error or failed value transfer.
-<<<<<<< HEAD
-func (evm *EVM) Call(caller ContractRef, addr common.Address, input []byte, gas uint64, value *big.Int, interruptCtx context.Context) (ret []byte, leftOverGas uint64, err error) {
-=======
-func (evm *EVM) Call(caller ContractRef, addr common.Address, input []byte, gas uint64, value *uint256.Int) (ret []byte, leftOverGas uint64, err error) {
->>>>>>> c5ba367e
+func (evm *EVM) Call(caller ContractRef, addr common.Address, input []byte, gas uint64, value *uint256.Int, interruptCtx context.Context) (ret []byte, leftOverGas uint64, err error) {
 	// Fail if we're trying to execute above the call depth limit
 	if evm.depth > int(params.CallCreateDepth) {
 		return nil, gas, ErrDepth
