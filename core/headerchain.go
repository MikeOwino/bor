// Copyright 2015 The go-ethereum Authors
// This file is part of the go-ethereum library.
//
// The go-ethereum library is free software: you can redistribute it and/or modify
// it under the terms of the GNU Lesser General Public License as published by
// the Free Software Foundation, either version 3 of the License, or
// (at your option) any later version.
//
// The go-ethereum library is distributed in the hope that it will be useful,
// but WITHOUT ANY WARRANTY; without even the implied warranty of
// MERCHANTABILITY or FITNESS FOR A PARTICULAR PURPOSE. See the
// GNU Lesser General Public License for more details.
//
// You should have received a copy of the GNU Lesser General Public License
// along with the go-ethereum library. If not, see <http://www.gnu.org/licenses/>.

package core

import (
	crand "crypto/rand"
	"errors"
	"fmt"
	"math"
	"math/big"
	mrand "math/rand"
	"sync/atomic"
	"time"

	"github.com/ethereum/go-ethereum/common"
	"github.com/ethereum/go-ethereum/common/lru"
	"github.com/ethereum/go-ethereum/consensus"
	"github.com/ethereum/go-ethereum/core/rawdb"
	"github.com/ethereum/go-ethereum/core/types"
	"github.com/ethereum/go-ethereum/ethdb"
	"github.com/ethereum/go-ethereum/log"
	"github.com/ethereum/go-ethereum/params"
	"github.com/ethereum/go-ethereum/rlp"
<<<<<<< HEAD
	lru "github.com/hashicorp/golang-lru"
=======
>>>>>>> ea9e62ca
)

const (
	headerCacheLimit = 512
	tdCacheLimit     = 1024
	numberCacheLimit = 2048
)

// HeaderChain implements the basic block header chain logic that is shared by
// core.BlockChain and light.LightChain. It is not usable in itself, only as
// a part of either structure.
//
// HeaderChain is responsible for maintaining the header chain including the
// header query and updating.
//
// The components maintained by headerchain includes: (1) total difficulty
// (2) header (3) block hash -> number mapping (4) canonical number -> hash mapping
// and (5) head header flag.
//
// It is not thread safe either, the encapsulating chain structures should do
// the necessary mutex locking/unlocking.
type HeaderChain struct {
	config        *params.ChainConfig
	chainDb       ethdb.Database
	genesisHeader *types.Header

	currentHeader     atomic.Value // Current head of the header chain (may be above the block chain!)
	currentHeaderHash common.Hash  // Hash of the current head of the header chain (prevent recomputing all the time)

	headerCache *lru.Cache[common.Hash, *types.Header]
	tdCache     *lru.Cache[common.Hash, *big.Int] // most recent total difficulties
	numberCache *lru.Cache[common.Hash, uint64]   // most recent block numbers

	procInterrupt func() bool

	rand   *mrand.Rand
	engine consensus.Engine
}

// NewHeaderChain creates a new HeaderChain structure. ProcInterrupt points
// to the parent's interrupt semaphore.
func NewHeaderChain(chainDb ethdb.Database, config *params.ChainConfig, engine consensus.Engine, procInterrupt func() bool) (*HeaderChain, error) {
	// Seed a fast but crypto originating random generator
	seed, err := crand.Int(crand.Reader, big.NewInt(math.MaxInt64))
	if err != nil {
		return nil, err
	}
	hc := &HeaderChain{
		config:        config,
		chainDb:       chainDb,
		headerCache:   lru.NewCache[common.Hash, *types.Header](headerCacheLimit),
		tdCache:       lru.NewCache[common.Hash, *big.Int](tdCacheLimit),
		numberCache:   lru.NewCache[common.Hash, uint64](numberCacheLimit),
		procInterrupt: procInterrupt,
		rand:          mrand.New(mrand.NewSource(seed.Int64())),
		engine:        engine,
	}
	hc.genesisHeader = hc.GetHeaderByNumber(0)
	if hc.genesisHeader == nil {
		return nil, ErrNoGenesis
	}
	hc.currentHeader.Store(hc.genesisHeader)
	if head := rawdb.ReadHeadBlockHash(chainDb); head != (common.Hash{}) {
		if chead := hc.GetHeaderByHash(head); chead != nil {
			hc.currentHeader.Store(chead)
		}
	}
	hc.currentHeaderHash = hc.CurrentHeader().Hash()
	headHeaderGauge.Update(hc.CurrentHeader().Number.Int64())
	return hc, nil
}

// GetBlockNumber retrieves the block number belonging to the given hash
// from the cache or database
func (hc *HeaderChain) GetBlockNumber(hash common.Hash) *uint64 {
	if cached, ok := hc.numberCache.Get(hash); ok {
		return &cached
	}
	number := rawdb.ReadHeaderNumber(hc.chainDb, hash)
	if number != nil {
		hc.numberCache.Add(hash, *number)
	}
	return number
}

type headerWriteResult struct {
	status     WriteStatus
	ignored    int
	imported   int
	lastHash   common.Hash
	lastHeader *types.Header
}

// Reorg reorgs the local canonical chain into the specified chain. The reorg
// can be classified into two cases: (a) extend the local chain (b) switch the
// head to the given header.
func (hc *HeaderChain) Reorg(headers []*types.Header) error {
	// Short circuit if nothing to reorg.
	if len(headers) == 0 {
		return nil
	}
	// If the parent of the (first) block is already the canon header,
	// we don't have to go backwards to delete canon blocks, but simply
	// pile them onto the existing chain. Otherwise, do the necessary
	// reorgs.
	var (
		first = headers[0]
		last  = headers[len(headers)-1]
		batch = hc.chainDb.NewBatch()
	)
	if first.ParentHash != hc.currentHeaderHash {
		// Delete any canonical number assignments above the new head
		for i := last.Number.Uint64() + 1; ; i++ {
			hash := rawdb.ReadCanonicalHash(hc.chainDb, i)
			if hash == (common.Hash{}) {
				break
			}
			rawdb.DeleteCanonicalHash(batch, i)
		}
		// Overwrite any stale canonical number assignments, going
		// backwards from the first header in this import until the
		// cross link between two chains.
		var (
			header     = first
			headNumber = header.Number.Uint64()
			headHash   = header.Hash()
		)
		for rawdb.ReadCanonicalHash(hc.chainDb, headNumber) != headHash {
			rawdb.WriteCanonicalHash(batch, headHash, headNumber)
			if headNumber == 0 {
				break // It shouldn't be reached
			}
			headHash, headNumber = header.ParentHash, header.Number.Uint64()-1
			header = hc.GetHeader(headHash, headNumber)
			if header == nil {
				return fmt.Errorf("missing parent %d %x", headNumber, headHash)
			}
		}
	}
	// Extend the canonical chain with the new headers
	for i := 0; i < len(headers)-1; i++ {
		hash := headers[i+1].ParentHash // Save some extra hashing
		num := headers[i].Number.Uint64()
		rawdb.WriteCanonicalHash(batch, hash, num)
		rawdb.WriteHeadHeaderHash(batch, hash)
	}
	// Write the last header
	hash := headers[len(headers)-1].Hash()
	num := headers[len(headers)-1].Number.Uint64()
	rawdb.WriteCanonicalHash(batch, hash, num)
	rawdb.WriteHeadHeaderHash(batch, hash)

	if err := batch.Write(); err != nil {
		return err
	}
	// Last step update all in-memory head header markers
	hc.currentHeaderHash = last.Hash()
	hc.currentHeader.Store(types.CopyHeader(last))
	headHeaderGauge.Update(last.Number.Int64())
	return nil
}

// WriteHeaders writes a chain of headers into the local chain, given that the
// parents are already known. The chain head header won't be updated in this
<<<<<<< HEAD
// function, the additional setChainHead is expected in order to finish the entire
=======
// function, the additional SetCanonical is expected in order to finish the entire
>>>>>>> ea9e62ca
// procedure.
func (hc *HeaderChain) WriteHeaders(headers []*types.Header) (int, error) {
	if len(headers) == 0 {
		return 0, nil
	}
	ptd := hc.GetTd(headers[0].ParentHash, headers[0].Number.Uint64()-1)
	if ptd == nil {
		return 0, consensus.ErrUnknownAncestor
	}
	var (
		newTD       = new(big.Int).Set(ptd) // Total difficulty of inserted chain
		inserted    []rawdb.NumberHash      // Ephemeral lookup of number/hash for the chain
		parentKnown = true                  // Set to true to force hc.HasHeader check the first iteration
		batch       = hc.chainDb.NewBatch()
	)
	for i, header := range headers {
		var hash common.Hash
		// The headers have already been validated at this point, so we already
		// know that it's a contiguous chain, where
		// headers[i].Hash() == headers[i+1].ParentHash
		if i < len(headers)-1 {
			hash = headers[i+1].ParentHash
		} else {
			hash = header.Hash()
		}
		number := header.Number.Uint64()
		newTD.Add(newTD, header.Difficulty)

		// If the parent was not present, store it
		// If the header is already known, skip it, otherwise store
		alreadyKnown := parentKnown && hc.HasHeader(hash, number)
		if !alreadyKnown {
			// Irrelevant of the canonical status, write the TD and header to the database.
			rawdb.WriteTd(batch, hash, number, newTD)
			hc.tdCache.Add(hash, new(big.Int).Set(newTD))

			rawdb.WriteHeader(batch, header)
			inserted = append(inserted, rawdb.NumberHash{Number: number, Hash: hash})
			hc.headerCache.Add(hash, header)
			hc.numberCache.Add(hash, number)
		}
		parentKnown = alreadyKnown
	}
	// Skip the slow disk write of all headers if interrupted.
	if hc.procInterrupt() {
		log.Debug("Premature abort during headers import")
		return 0, errors.New("aborted")
	}
	// Commit to disk!
	if err := batch.Write(); err != nil {
		log.Crit("Failed to write headers", "error", err)
	}
	return len(inserted), nil
}

// writeHeadersAndSetHead writes a batch of block headers and applies the last
// header as the chain head if the fork choicer says it's ok to update the chain.
// Note: This method is not concurrent-safe with inserting blocks simultaneously
// into the chain, as side effects caused by reorganisations cannot be emulated
// without the real blocks. Hence, writing headers directly should only be done
// in two scenarios: pure-header mode of operation (light clients), or properly
// separated header/block phases (non-archive clients).
func (hc *HeaderChain) writeHeadersAndSetHead(headers []*types.Header, forker *ForkChoice) (*headerWriteResult, error) {
	inserted, err := hc.WriteHeaders(headers)
	if err != nil {
		return nil, err
	}
	var (
		lastHeader = headers[len(headers)-1]
		lastHash   = headers[len(headers)-1].Hash()
		result     = &headerWriteResult{
			status:     NonStatTy,
			ignored:    len(headers) - inserted,
			imported:   inserted,
			lastHash:   lastHash,
			lastHeader: lastHeader,
		}
	)
<<<<<<< HEAD

	// Ask the fork choicer if the reorg is necessary
	reorg, err := forker.ReorgNeeded(hc.CurrentHeader(), lastHeader)
	if err != nil {
=======
	// Ask the fork choicer if the reorg is necessary
	if reorg, err := forker.ReorgNeeded(hc.CurrentHeader(), lastHeader); err != nil {
>>>>>>> ea9e62ca
		return nil, err
	} else if !reorg {
		if inserted != 0 {
			result.status = SideStatTy
		}
		return result, nil
	}
<<<<<<< HEAD

	isValid, err := forker.ValidateReorg(hc.CurrentHeader(), headers)
	if err != nil {
		return nil, err
	} else if !isValid {
		if inserted != 0 {
			result.status = SideStatTy
		}
		return result, nil
	}
=======
>>>>>>> ea9e62ca
	// Special case, all the inserted headers are already on the canonical
	// header chain, skip the reorg operation.
	if hc.GetCanonicalHash(lastHeader.Number.Uint64()) == lastHash && lastHeader.Number.Uint64() <= hc.CurrentHeader().Number.Uint64() {
		return result, nil
	}
	// Apply the reorg operation
	if err := hc.Reorg(headers); err != nil {
		return nil, err
	}
	result.status = CanonStatTy
	return result, nil
}

func (hc *HeaderChain) ValidateHeaderChain(chain []*types.Header, checkFreq int) (int, error) {
	// Do a sanity check that the provided chain is actually ordered and linked
	for i := 1; i < len(chain); i++ {
		if chain[i].Number.Uint64() != chain[i-1].Number.Uint64()+1 {
			hash := chain[i].Hash()
			parentHash := chain[i-1].Hash()
			// Chain broke ancestry, log a message (programming error) and skip insertion
			log.Error("Non contiguous header insert", "number", chain[i].Number, "hash", hash,
				"parent", chain[i].ParentHash, "prevnumber", chain[i-1].Number, "prevhash", parentHash)

			return 0, fmt.Errorf("non contiguous insert: item %d is #%d [%x..], item %d is #%d [%x..] (parent [%x..])", i-1, chain[i-1].Number,
				parentHash.Bytes()[:4], i, chain[i].Number, hash.Bytes()[:4], chain[i].ParentHash[:4])
		}
		// If the header is a banned one, straight out abort
		if BadHashes[chain[i].ParentHash] {
			return i - 1, ErrBannedHash
		}
		// If it's the last header in the cunk, we need to check it too
		if i == len(chain)-1 && BadHashes[chain[i].Hash()] {
			return i, ErrBannedHash
		}
	}

	// Generate the list of seal verification requests, and start the parallel verifier
	seals := make([]bool, len(chain))
	if checkFreq != 0 {
		// In case of checkFreq == 0 all seals are left false.
		for i := 0; i <= len(seals)/checkFreq; i++ {
			index := i*checkFreq + hc.rand.Intn(checkFreq)
			if index >= len(seals) {
				index = len(seals) - 1
			}
			seals[index] = true
		}
		// Last should always be verified to avoid junk.
		seals[len(seals)-1] = true
	}

	abort, results := hc.engine.VerifyHeaders(hc, chain, seals)
	defer close(abort)

	// Iterate over the headers and ensure they all check out
	for i := range chain {
		// If the chain is terminating, stop processing blocks
		if hc.procInterrupt() {
			log.Debug("Premature abort during headers verification")
			return 0, errors.New("aborted")
		}
		// Otherwise wait for headers checks and ensure they pass
		if err := <-results; err != nil {
			return i, err
		}
	}

	return 0, nil
}

// InsertHeaderChain inserts the given headers and does the reorganisations.
//
// The validity of the headers is NOT CHECKED by this method, i.e. they need to be
// validated by ValidateHeaderChain before calling InsertHeaderChain.
//
// This insert is all-or-nothing. If this returns an error, no headers were written,
// otherwise they were all processed successfully.
//
// The returned 'write status' says if the inserted headers are part of the canonical chain
// or a side chain.
func (hc *HeaderChain) InsertHeaderChain(chain []*types.Header, start time.Time, forker *ForkChoice) (WriteStatus, error) {
	if hc.procInterrupt() {
		return 0, errors.New("aborted")
	}
	res, err := hc.writeHeadersAndSetHead(chain, forker)
	if err != nil {
		return 0, err
	}
	// Report some public statistics so the user has a clue what's going on
	context := []interface{}{
		"count", res.imported,
		"elapsed", common.PrettyDuration(time.Since(start)),
	}
	if last := res.lastHeader; last != nil {
		context = append(context, "number", last.Number, "hash", res.lastHash)
		if timestamp := time.Unix(int64(last.Time), 0); time.Since(timestamp) > time.Minute {
			context = append(context, []interface{}{"age", common.PrettyAge(timestamp)}...)
		}
	}
	if res.ignored > 0 {
		context = append(context, []interface{}{"ignored", res.ignored}...)
	}
	log.Debug("Imported new block headers", context...)
	return res.status, err
}

// GetAncestor retrieves the Nth ancestor of a given block. It assumes that either the given block or
// a close ancestor of it is canonical. maxNonCanonical points to a downwards counter limiting the
// number of blocks to be individually checked before we reach the canonical chain.
//
// Note: ancestor == 0 returns the same block, 1 returns its parent and so on.
func (hc *HeaderChain) GetAncestor(hash common.Hash, number, ancestor uint64, maxNonCanonical *uint64) (common.Hash, uint64) {
	if ancestor > number {
		return common.Hash{}, 0
	}
	if ancestor == 1 {
		// in this case it is cheaper to just read the header
		if header := hc.GetHeader(hash, number); header != nil {
			return header.ParentHash, number - 1
		}
		return common.Hash{}, 0
	}
	for ancestor != 0 {
		if rawdb.ReadCanonicalHash(hc.chainDb, number) == hash {
			ancestorHash := rawdb.ReadCanonicalHash(hc.chainDb, number-ancestor)
			if rawdb.ReadCanonicalHash(hc.chainDb, number) == hash {
				number -= ancestor
				return ancestorHash, number
			}
		}
		if *maxNonCanonical == 0 {
			return common.Hash{}, 0
		}
		*maxNonCanonical--
		ancestor--
		header := hc.GetHeader(hash, number)
		if header == nil {
			return common.Hash{}, 0
		}
		hash = header.ParentHash
		number--
	}
	return hash, number
}

// GetTd retrieves a block's total difficulty in the canonical chain from the
// database by hash and number, caching it if found.
func (hc *HeaderChain) GetTd(hash common.Hash, number uint64) *big.Int {
	// Short circuit if the td's already in the cache, retrieve otherwise
	if cached, ok := hc.tdCache.Get(hash); ok {
		return cached
	}
	td := rawdb.ReadTd(hc.chainDb, hash, number)
	if td == nil {
		return nil
	}
	// Cache the found body for next time and return
	hc.tdCache.Add(hash, td)
	return td
}

// GetHeader retrieves a block header from the database by hash and number,
// caching it if found.
func (hc *HeaderChain) GetHeader(hash common.Hash, number uint64) *types.Header {
	// Short circuit if the header's already in the cache, retrieve otherwise
	if header, ok := hc.headerCache.Get(hash); ok {
		return header
	}
	header := rawdb.ReadHeader(hc.chainDb, hash, number)
	if header == nil {
		return nil
	}
	// Cache the found header for next time and return
	hc.headerCache.Add(hash, header)
	return header
}

// GetHeaderByHash retrieves a block header from the database by hash, caching it if
// found.
func (hc *HeaderChain) GetHeaderByHash(hash common.Hash) *types.Header {
	number := hc.GetBlockNumber(hash)
	if number == nil {
		return nil
	}
	return hc.GetHeader(hash, *number)
}

// HasHeader checks if a block header is present in the database or not.
// In theory, if header is present in the database, all relative components
// like td and hash->number should be present too.
func (hc *HeaderChain) HasHeader(hash common.Hash, number uint64) bool {
	if hc.numberCache.Contains(hash) || hc.headerCache.Contains(hash) {
		return true
	}
	return rawdb.HasHeader(hc.chainDb, hash, number)
}

// GetHeaderByNumber retrieves a block header from the database by number,
// caching it (associated with its hash) if found.
func (hc *HeaderChain) GetHeaderByNumber(number uint64) *types.Header {
	hash := rawdb.ReadCanonicalHash(hc.chainDb, number)
	if hash == (common.Hash{}) {
		return nil
	}
	return hc.GetHeader(hash, number)
}

// GetHeadersFrom returns a contiguous segment of headers, in rlp-form, going
// backwards from the given number.
// If the 'number' is higher than the highest local header, this method will
// return a best-effort response, containing the headers that we do have.
func (hc *HeaderChain) GetHeadersFrom(number, count uint64) []rlp.RawValue {
	// If the request is for future headers, we still return the portion of
	// headers that we are able to serve
	if current := hc.CurrentHeader().Number.Uint64(); current < number {
		if count > number-current {
			count -= number - current
			number = current
		} else {
			return nil
		}
	}
	var headers []rlp.RawValue
	// If we have some of the headers in cache already, use that before going to db.
	hash := rawdb.ReadCanonicalHash(hc.chainDb, number)
	if hash == (common.Hash{}) {
		return nil
	}
	for count > 0 {
		header, ok := hc.headerCache.Get(hash)
		if !ok {
			break
		}
<<<<<<< HEAD
		h := header.(*types.Header)
		rlpData, _ := rlp.EncodeToBytes(h)
		headers = append(headers, rlpData)
		hash = h.ParentHash
=======
		rlpData, _ := rlp.EncodeToBytes(header)
		headers = append(headers, rlpData)
		hash = header.ParentHash
>>>>>>> ea9e62ca
		count--
		number--
	}
	// Read remaining from db
	if count > 0 {
		headers = append(headers, rawdb.ReadHeaderRange(hc.chainDb, number, count)...)
	}
	return headers
}

func (hc *HeaderChain) GetCanonicalHash(number uint64) common.Hash {
	return rawdb.ReadCanonicalHash(hc.chainDb, number)
}

// CurrentHeader retrieves the current head header of the canonical chain. The
// header is retrieved from the HeaderChain's internal cache.
func (hc *HeaderChain) CurrentHeader() *types.Header {
	return hc.currentHeader.Load().(*types.Header)
}

// SetCurrentHeader sets the in-memory head header marker of the canonical chan
// as the given header.
func (hc *HeaderChain) SetCurrentHeader(head *types.Header) {
	hc.currentHeader.Store(head)
	hc.currentHeaderHash = head.Hash()
	headHeaderGauge.Update(head.Number.Int64())
}

type (
	// UpdateHeadBlocksCallback is a callback function that is called by SetHead
	// before head header is updated. The method will return the actual block it
	// updated the head to (missing state) and a flag if setHead should continue
	// rewinding till that forcefully (exceeded ancient limits)
	UpdateHeadBlocksCallback func(ethdb.KeyValueWriter, *types.Header) (*types.Header, bool)

	// DeleteBlockContentCallback is a callback function that is called by SetHead
	// before each header is deleted.
	DeleteBlockContentCallback func(ethdb.KeyValueWriter, common.Hash, uint64)
)

// SetHead rewinds the local chain to a new head. Everything above the new head
// will be deleted and the new one set.
func (hc *HeaderChain) SetHead(head uint64, updateFn UpdateHeadBlocksCallback, delFn DeleteBlockContentCallback) {
	hc.setHead(head, 0, updateFn, delFn)
}

// SetHeadWithTimestamp rewinds the local chain to a new head timestamp. Everything
// above the new head will be deleted and the new one set.
func (hc *HeaderChain) SetHeadWithTimestamp(time uint64, updateFn UpdateHeadBlocksCallback, delFn DeleteBlockContentCallback) {
	hc.setHead(0, time, updateFn, delFn)
}

// setHead rewinds the local chain to a new head block or a head timestamp.
// Everything above the new head will be deleted and the new one set.
func (hc *HeaderChain) setHead(headBlock uint64, headTime uint64, updateFn UpdateHeadBlocksCallback, delFn DeleteBlockContentCallback) {
	// Sanity check that there's no attempt to undo the genesis block. This is
	// a fairly synthetic case where someone enables a timestamp based fork
	// below the genesis timestamp. It's nice to not allow that instead of the
	// entire chain getting deleted.
	if headTime > 0 && hc.genesisHeader.Time > headTime {
		// Note, a critical error is quite brutal, but we should really not reach
		// this point. Since pre-timestamp based forks it was impossible to have
		// a fork before block 0, the setHead would always work. With timestamp
		// forks it becomes possible to specify below the genesis. That said, the
		// only time we setHead via timestamp is with chain config changes on the
		// startup, so failing hard there is ok.
		log.Crit("Rejecting genesis rewind via timestamp", "target", headTime, "genesis", hc.genesisHeader.Time)
	}
	var (
		parentHash common.Hash
		batch      = hc.chainDb.NewBatch()
		origin     = true
	)
	done := func(header *types.Header) bool {
		if headTime > 0 {
			return header.Time <= headTime
		}
		return header.Number.Uint64() <= headBlock
	}
	for hdr := hc.CurrentHeader(); hdr != nil && !done(hdr); hdr = hc.CurrentHeader() {
		num := hdr.Number.Uint64()

		// Rewind chain to new head
		parent := hc.GetHeader(hdr.ParentHash, num-1)
		if parent == nil {
			parent = hc.genesisHeader
		}
		parentHash = parent.Hash()

		// Notably, since geth has the possibility for setting the head to a low
		// height which is even lower than ancient head.
		// In order to ensure that the head is always no higher than the data in
		// the database (ancient store or active store), we need to update head
		// first then remove the relative data from the database.
		//
		// Update head first(head fast block, head full block) before deleting the data.
		markerBatch := hc.chainDb.NewBatch()
		if updateFn != nil {
			newHead, force := updateFn(markerBatch, parent)
			if force && ((headTime > 0 && newHead.Time < headTime) || (headTime == 0 && newHead.Number.Uint64() < headBlock)) {
				log.Warn("Force rewinding till ancient limit", "head", newHead.Number.Uint64())
				headBlock, headTime = newHead.Number.Uint64(), 0 // Target timestamp passed, continue rewind in block mode (cleaner)
			}
		}
		// Update head header then.
		rawdb.WriteHeadHeaderHash(markerBatch, parentHash)
		if err := markerBatch.Write(); err != nil {
			log.Crit("Failed to update chain markers", "error", err)
		}
		hc.currentHeader.Store(parent)
		hc.currentHeaderHash = parentHash
		headHeaderGauge.Update(parent.Number.Int64())

		// If this is the first iteration, wipe any leftover data upwards too so
		// we don't end up with dangling daps in the database
		var nums []uint64
		if origin {
			for n := num + 1; len(rawdb.ReadAllHashes(hc.chainDb, n)) > 0; n++ {
				nums = append([]uint64{n}, nums...) // suboptimal, but we don't really expect this path
			}
			origin = false
		}
		nums = append(nums, num)

		// Remove the related data from the database on all sidechains
		for _, num := range nums {
			// Gather all the side fork hashes
			hashes := rawdb.ReadAllHashes(hc.chainDb, num)
			if len(hashes) == 0 {
				// No hashes in the database whatsoever, probably frozen already
				hashes = append(hashes, hdr.Hash())
			}
			for _, hash := range hashes {
				if delFn != nil {
					delFn(batch, hash, num)
				}
				rawdb.DeleteHeader(batch, hash, num)
				rawdb.DeleteTd(batch, hash, num)
			}
			rawdb.DeleteCanonicalHash(batch, num)
		}
	}
	// Flush all accumulated deletions.
	if err := batch.Write(); err != nil {
		log.Crit("Failed to rewind block", "error", err)
	}
	// Clear out any stale content from the caches
	hc.headerCache.Purge()
	hc.tdCache.Purge()
	hc.numberCache.Purge()
}

// SetGenesis sets a new genesis block header for the chain
func (hc *HeaderChain) SetGenesis(head *types.Header) {
	hc.genesisHeader = head
}

// Config retrieves the header chain's chain configuration.
func (hc *HeaderChain) Config() *params.ChainConfig { return hc.config }

// Engine retrieves the header chain's consensus engine.
func (hc *HeaderChain) Engine() consensus.Engine { return hc.engine }

// GetBlock implements consensus.ChainReader, and returns nil for every input as
// a header chain does not have blocks available for retrieval.
func (hc *HeaderChain) GetBlock(hash common.Hash, number uint64) *types.Block {
	return nil
}<|MERGE_RESOLUTION|>--- conflicted
+++ resolved
@@ -35,10 +35,6 @@
 	"github.com/ethereum/go-ethereum/log"
 	"github.com/ethereum/go-ethereum/params"
 	"github.com/ethereum/go-ethereum/rlp"
-<<<<<<< HEAD
-	lru "github.com/hashicorp/golang-lru"
-=======
->>>>>>> ea9e62ca
 )
 
 const (
@@ -203,11 +199,7 @@
 
 // WriteHeaders writes a chain of headers into the local chain, given that the
 // parents are already known. The chain head header won't be updated in this
-<<<<<<< HEAD
-// function, the additional setChainHead is expected in order to finish the entire
-=======
 // function, the additional SetCanonical is expected in order to finish the entire
->>>>>>> ea9e62ca
 // procedure.
 func (hc *HeaderChain) WriteHeaders(headers []*types.Header) (int, error) {
 	if len(headers) == 0 {
@@ -286,15 +278,8 @@
 			lastHeader: lastHeader,
 		}
 	)
-<<<<<<< HEAD
-
-	// Ask the fork choicer if the reorg is necessary
-	reorg, err := forker.ReorgNeeded(hc.CurrentHeader(), lastHeader)
-	if err != nil {
-=======
 	// Ask the fork choicer if the reorg is necessary
 	if reorg, err := forker.ReorgNeeded(hc.CurrentHeader(), lastHeader); err != nil {
->>>>>>> ea9e62ca
 		return nil, err
 	} else if !reorg {
 		if inserted != 0 {
@@ -302,7 +287,6 @@
 		}
 		return result, nil
 	}
-<<<<<<< HEAD
 
 	isValid, err := forker.ValidateReorg(hc.CurrentHeader(), headers)
 	if err != nil {
@@ -313,8 +297,7 @@
 		}
 		return result, nil
 	}
-=======
->>>>>>> ea9e62ca
+
 	// Special case, all the inserted headers are already on the canonical
 	// header chain, skip the reorg operation.
 	if hc.GetCanonicalHash(lastHeader.Number.Uint64()) == lastHash && lastHeader.Number.Uint64() <= hc.CurrentHeader().Number.Uint64() {
@@ -395,7 +378,7 @@
 //
 // The returned 'write status' says if the inserted headers are part of the canonical chain
 // or a side chain.
-func (hc *HeaderChain) InsertHeaderChain(chain []*types.Header, start time.Time, forker *ForkChoice) (WriteStatus, error) {
+func (hc *HeaderChain) InsertHeaderChain(chain []*types.Header, start time.Time) (WriteStatus, error) {
 	if hc.procInterrupt() {
 		return 0, errors.New("aborted")
 	}
@@ -548,16 +531,9 @@
 		if !ok {
 			break
 		}
-<<<<<<< HEAD
-		h := header.(*types.Header)
-		rlpData, _ := rlp.EncodeToBytes(h)
-		headers = append(headers, rlpData)
-		hash = h.ParentHash
-=======
 		rlpData, _ := rlp.EncodeToBytes(header)
 		headers = append(headers, rlpData)
 		hash = header.ParentHash
->>>>>>> ea9e62ca
 		count--
 		number--
 	}
