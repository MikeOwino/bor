// Copyright 2014 The go-ethereum Authors
// This file is part of the go-ethereum library.
//
// The go-ethereum library is free software: you can redistribute it and/or modify
// it under the terms of the GNU Lesser General Public License as published by
// the Free Software Foundation, either version 3 of the License, or
// (at your option) any later version.
//
// The go-ethereum library is distributed in the hope that it will be useful,
// but WITHOUT ANY WARRANTY; without even the implied warranty of
// MERCHANTABILITY or FITNESS FOR A PARTICULAR PURPOSE. See the
// GNU Lesser General Public License for more details.
//
// You should have received a copy of the GNU Lesser General Public License
// along with the go-ethereum library. If not, see <http://www.gnu.org/licenses/>.

package types

import (
	"bytes"
	"container/heap"
	"errors"
	"io"
	"math/big"
	"sync/atomic"
	"time"

	"github.com/holiman/uint256"

	"github.com/ethereum/go-ethereum/common"
	"github.com/ethereum/go-ethereum/common/math"
	"github.com/ethereum/go-ethereum/crypto"
	"github.com/ethereum/go-ethereum/rlp"
)

var (
	ErrInvalidSig           = errors.New("invalid transaction v, r, s values")
	ErrUnexpectedProtection = errors.New("transaction type does not supported EIP-155 protected signatures")
	ErrInvalidTxType        = errors.New("transaction type not valid in this context")
	ErrTxTypeNotSupported   = errors.New("transaction type not supported")
	ErrGasFeeCapTooLow      = errors.New("fee cap less than base fee")
	errShortTypedTx         = errors.New("typed transaction too short")
)

// Transaction types.
const (
	LegacyTxType = iota
	AccessListTxType
	DynamicFeeTxType
)

// Transaction is an Ethereum transaction.
type Transaction struct {
	inner TxData    // Consensus contents of a transaction
	time  time.Time // Time first seen locally (spam avoidance)

	// caches
	hash atomic.Pointer[common.Hash]
	size atomic.Pointer[common.StorageSize]
	from atomic.Pointer[sigCache]
}

// NewTx creates a new transaction.
func NewTx(inner TxData) *Transaction {
	tx := new(Transaction)
	tx.setDecoded(inner.copy(), 0)
	return tx
}

// TxData is the underlying data of a transaction.
//
// This is implemented by DynamicFeeTx, LegacyTx and AccessListTx.
type TxData interface {
	txType() byte // returns the type ID
	copy() TxData // creates a deep copy and initializes all fields

	chainID() *big.Int
	accessList() AccessList
	data() []byte
	gas() uint64
	gasPrice() *big.Int
	gasPriceU256() *uint256.Int
	gasTipCap() *big.Int
	gasTipCapU256() *uint256.Int
	gasFeeCap() *big.Int
	gasFeeCapU256() *uint256.Int
	value() *big.Int
	nonce() uint64
	to() *common.Address

	rawSignatureValues() (v, r, s *big.Int)
	setSignatureValues(chainID, v, r, s *big.Int)

	// effectiveGasPrice computes the gas price paid by the transaction, given
	// the inclusion block baseFee.
	//
	// Unlike other TxData methods, the returned *big.Int should be an independent
	// copy of the computed value, i.e. callers are allowed to mutate the result.
	// Method implementations can use 'dst' to store the result.
	effectiveGasPrice(dst *big.Int, baseFee *big.Int) *big.Int
}

// EncodeRLP implements rlp.Encoder
func (tx *Transaction) EncodeRLP(w io.Writer) error {
	if tx.Type() == LegacyTxType {
		return rlp.Encode(w, tx.inner)
	}
	// It's an EIP-2718 typed TX envelope.
	buf := encodeBufferPool.Get().(*bytes.Buffer)
	defer encodeBufferPool.Put(buf)
	buf.Reset()
	if err := tx.encodeTyped(buf); err != nil {
		return err
	}
	return rlp.Encode(w, buf.Bytes())
}

// encodeTyped writes the canonical encoding of a typed transaction to w.
func (tx *Transaction) encodeTyped(w *bytes.Buffer) error {
	w.WriteByte(tx.Type())
	return rlp.Encode(w, tx.inner)
}

// MarshalBinary returns the canonical encoding of the transaction.
// For legacy transactions, it returns the RLP encoding. For EIP-2718 typed
// transactions, it returns the type and payload.
func (tx *Transaction) MarshalBinary() ([]byte, error) {
	if tx.Type() == LegacyTxType {
		return rlp.EncodeToBytes(tx.inner)
	}
	var buf bytes.Buffer
	err := tx.encodeTyped(&buf)
	return buf.Bytes(), err
}

// DecodeRLP implements rlp.Decoder
func (tx *Transaction) DecodeRLP(s *rlp.Stream) error {
	kind, size, err := s.Kind()
	switch {
	case err != nil:
		return err
	case kind == rlp.List:
		// It's a legacy transaction.
		var inner LegacyTx
		err := s.Decode(&inner)
		if err == nil {
			tx.setDecoded(&inner, rlp.ListSize(size))
		}
		return err
	default:
		// It's an EIP-2718 typed TX envelope.
		var b []byte
		if b, err = s.Bytes(); err != nil {
			return err
		}
		inner, err := tx.decodeTyped(b)
		if err == nil {
			tx.setDecoded(inner, uint64(len(b)))
		}
		return err
	}
}

// UnmarshalBinary decodes the canonical encoding of transactions.
// It supports legacy RLP transactions and EIP2718 typed transactions.
func (tx *Transaction) UnmarshalBinary(b []byte) error {
	if len(b) > 0 && b[0] > 0x7f {
		// It's a legacy transaction.
		var data LegacyTx
		err := rlp.DecodeBytes(b, &data)
		if err != nil {
			return err
		}
		tx.setDecoded(&data, uint64(len(b)))
		return nil
	}
	// It's an EIP2718 typed transaction envelope.
	inner, err := tx.decodeTyped(b)
	if err != nil {
		return err
	}
	tx.setDecoded(inner, uint64(len(b)))
	return nil
}

// decodeTyped decodes a typed transaction from the canonical format.
func (tx *Transaction) decodeTyped(b []byte) (TxData, error) {
	if len(b) <= 1 {
		return nil, errShortTypedTx
	}
	switch b[0] {
	case AccessListTxType:
		var inner AccessListTx
		err := rlp.DecodeBytes(b[1:], &inner)
		return &inner, err
	case DynamicFeeTxType:
		var inner DynamicFeeTx
		err := rlp.DecodeBytes(b[1:], &inner)
		return &inner, err
	default:
		return nil, ErrTxTypeNotSupported
	}
}

// setDecoded sets the inner transaction and size after decoding.
func (tx *Transaction) setDecoded(inner TxData, size uint64) {
	tx.inner = inner
	tx.time = time.Now()
	if size > 0 {
<<<<<<< HEAD
		v := float64(size)
		tx.size.Store((*common.StorageSize)(&v))
=======
		tx.size.Store(size)
>>>>>>> ea9e62ca
	}
}

func sanityCheckSignature(v *big.Int, r *big.Int, s *big.Int, maybeProtected bool) error {
	if isProtectedV(v) && !maybeProtected {
		return ErrUnexpectedProtection
	}

	var plainV byte
	if isProtectedV(v) {
		chainID := deriveChainId(v).Uint64()
		plainV = byte(v.Uint64() - 35 - 2*chainID)
	} else if maybeProtected {
		// Only EIP-155 signatures can be optionally protected. Since
		// we determined this v value is not protected, it must be a
		// raw 27 or 28.
		plainV = byte(v.Uint64() - 27)
	} else {
		// If the signature is not optionally protected, we assume it
		// must already be equal to the recovery id.
		plainV = byte(v.Uint64())
	}
	if !crypto.ValidateSignatureValues(plainV, r, s, false) {
		return ErrInvalidSig
	}

	return nil
}

func isProtectedV(V *big.Int) bool {
	if V.BitLen() <= 8 {
		v := V.Uint64()
		return v != 27 && v != 28 && v != 1 && v != 0
	}
	// anything not 27 or 28 is considered protected
	return true
}

// Protected says whether the transaction is replay-protected.
func (tx *Transaction) Protected() bool {
	switch tx := tx.inner.(type) {
	case *LegacyTx:
		return tx.V != nil && isProtectedV(tx.V)
	default:
		return true
	}
}

// Type returns the transaction type.
func (tx *Transaction) Type() uint8 {
	return tx.inner.txType()
}

// ChainId returns the EIP155 chain ID of the transaction. The return value will always be
// non-nil. For legacy transactions which are not replay-protected, the return value is
// zero.
func (tx *Transaction) ChainId() *big.Int {
	return tx.inner.chainID()
}

// Data returns the input data of the transaction.
func (tx *Transaction) Data() []byte { return tx.inner.data() }

// AccessList returns the access list of the transaction.
func (tx *Transaction) AccessList() AccessList { return tx.inner.accessList() }

// Gas returns the gas limit of the transaction.
func (tx *Transaction) Gas() uint64 { return tx.inner.gas() }

// GasPrice returns the gas price of the transaction.
func (tx *Transaction) GasPrice() *big.Int         { return new(big.Int).Set(tx.inner.gasPrice()) }
func (tx *Transaction) GasPriceRef() *big.Int      { return tx.inner.gasPrice() }
func (tx *Transaction) GasPriceUint() *uint256.Int { return tx.inner.gasPriceU256() }

// GasTipCap returns the gasTipCap per gas of the transaction.
func (tx *Transaction) GasTipCap() *big.Int         { return new(big.Int).Set(tx.inner.gasTipCap()) }
func (tx *Transaction) GasTipCapRef() *big.Int      { return tx.inner.gasTipCap() }
func (tx *Transaction) GasTipCapUint() *uint256.Int { return tx.inner.gasTipCapU256() }

// GasFeeCap returns the fee cap per gas of the transaction.
func (tx *Transaction) GasFeeCap() *big.Int         { return new(big.Int).Set(tx.inner.gasFeeCap()) }
func (tx *Transaction) GasFeeCapRef() *big.Int      { return tx.inner.gasFeeCap() }
func (tx *Transaction) GasFeeCapUint() *uint256.Int { return tx.inner.gasFeeCapU256() }

// Value returns the ether amount of the transaction.
func (tx *Transaction) Value() *big.Int    { return new(big.Int).Set(tx.inner.value()) }
func (tx *Transaction) ValueRef() *big.Int { return tx.inner.value() }

// Nonce returns the sender account nonce of the transaction.
func (tx *Transaction) Nonce() uint64 { return tx.inner.nonce() }

// To returns the recipient address of the transaction.
// For contract-creation transactions, To returns nil.
func (tx *Transaction) To() *common.Address {
	return copyAddressPtr(tx.inner.to())
}

// Cost returns gas * gasPrice + value.
func (tx *Transaction) Cost() *big.Int {
	gasPrice, _ := uint256.FromBig(tx.GasPriceRef())
	gasPrice.Mul(gasPrice, uint256.NewInt(tx.Gas()))
	value, _ := uint256.FromBig(tx.ValueRef())

	return gasPrice.Add(gasPrice, value).ToBig()
}

func (tx *Transaction) CostUint() *uint256.Int {
	gasPrice, _ := uint256.FromBig(tx.GasPriceRef())
	gasPrice.Mul(gasPrice, uint256.NewInt(tx.Gas()))
	value, _ := uint256.FromBig(tx.ValueRef())

	return gasPrice.Add(gasPrice, value)
}

// RawSignatureValues returns the V, R, S signature values of the transaction.
// The return values should not be modified by the caller.
func (tx *Transaction) RawSignatureValues() (v, r, s *big.Int) {
	return tx.inner.rawSignatureValues()
}

// GasFeeCapCmp compares the fee cap of two transactions.
func (tx *Transaction) GasFeeCapCmp(other *Transaction) int {
	return tx.inner.gasFeeCap().Cmp(other.inner.gasFeeCap())
}

func (tx *Transaction) GasFeeCapIntCmp(other *big.Int) int {
	return tx.inner.gasFeeCap().Cmp(other)
}

func (tx *Transaction) GasFeeCapUIntCmp(other *uint256.Int) int {
	return tx.inner.gasFeeCapU256().Cmp(other)
}

func (tx *Transaction) GasFeeCapUIntLt(other *uint256.Int) bool {
	return tx.inner.gasFeeCapU256().Lt(other)
}

// GasTipCapCmp compares the gasTipCap of two transactions.
func (tx *Transaction) GasTipCapCmp(other *Transaction) int {
	return tx.inner.gasTipCap().Cmp(other.inner.gasTipCap())
}

// GasTipCapIntCmp compares the gasTipCap of the transaction against the given gasTipCap.
func (tx *Transaction) GasTipCapIntCmp(other *big.Int) int {
	return tx.inner.gasTipCap().Cmp(other)
}

func (tx *Transaction) GasTipCapUIntCmp(other *uint256.Int) int {
	return tx.inner.gasTipCapU256().Cmp(other)
}

func (tx *Transaction) GasTipCapUIntLt(other *uint256.Int) bool {
	return tx.inner.gasTipCapU256().Lt(other)
}

// EffectiveGasTip returns the effective miner gasTipCap for the given base fee.
// Note: if the effective gasTipCap is negative, this method returns both error
// the actual negative value, _and_ ErrGasFeeCapTooLow
func (tx *Transaction) EffectiveGasTip(baseFee *big.Int) (*big.Int, error) {
	if baseFee == nil {
		return tx.GasTipCap(), nil
	}
	var err error
	gasFeeCap := tx.GasFeeCap()
	if gasFeeCap.Cmp(baseFee) == -1 {
		err = ErrGasFeeCapTooLow
	}
	return math.BigMin(tx.GasTipCap(), gasFeeCap.Sub(gasFeeCap, baseFee)), err
}

// EffectiveGasTipValue is identical to EffectiveGasTip, but does not return an
// error in case the effective gasTipCap is negative
func (tx *Transaction) EffectiveGasTipValue(baseFee *big.Int) *big.Int {
	effectiveTip, _ := tx.EffectiveGasTip(baseFee)
	return effectiveTip
}

// EffectiveGasTipCmp compares the effective gasTipCap of two transactions assuming the given base fee.
func (tx *Transaction) EffectiveGasTipCmp(other *Transaction, baseFee *big.Int) int {
	if baseFee == nil {
		return tx.GasTipCapCmp(other)
	}
	return tx.EffectiveGasTipValue(baseFee).Cmp(other.EffectiveGasTipValue(baseFee))
}

// EffectiveGasTipIntCmp compares the effective gasTipCap of a transaction to the given gasTipCap.
func (tx *Transaction) EffectiveGasTipIntCmp(other *big.Int, baseFee *big.Int) int {
	if baseFee == nil {
		return tx.GasTipCapIntCmp(other)
	}
	return tx.EffectiveGasTipValue(baseFee).Cmp(other)
}

func (tx *Transaction) EffectiveGasTipUintCmp(other *uint256.Int, baseFee *uint256.Int) int {
	if baseFee == nil {
		return tx.GasTipCapUIntCmp(other)
	}

	return tx.EffectiveGasTipValueUint(baseFee).Cmp(other)
}

func (tx *Transaction) EffectiveGasTipUintLt(other *uint256.Int, baseFee *uint256.Int) bool {
	if baseFee == nil {
		return tx.GasTipCapUIntLt(other)
	}

	return tx.EffectiveGasTipValueUint(baseFee).Lt(other)
}

func (tx *Transaction) EffectiveGasTipTxUintCmp(other *Transaction, baseFee *uint256.Int) int {
	if baseFee == nil {
		return tx.inner.gasTipCapU256().Cmp(other.inner.gasTipCapU256())
	}

	return tx.EffectiveGasTipValueUint(baseFee).Cmp(other.EffectiveGasTipValueUint(baseFee))
}

func (tx *Transaction) EffectiveGasTipValueUint(baseFee *uint256.Int) *uint256.Int {
	effectiveTip, _ := tx.EffectiveGasTipUnit(baseFee)
	return effectiveTip
}

func (tx *Transaction) EffectiveGasTipUnit(baseFee *uint256.Int) (*uint256.Int, error) {
	if baseFee == nil {
		return tx.GasFeeCapUint(), nil
	}

	var err error

	gasFeeCap := tx.GasFeeCapUint().Clone()

	if gasFeeCap.Lt(baseFee) {
		err = ErrGasFeeCapTooLow
	}

	gasTipCapUint := tx.GasTipCapUint()

	if gasFeeCap.Lt(gasTipCapUint) {
		return gasFeeCap, err
	}

	if gasFeeCap.Lt(gasTipCapUint) && baseFee.IsZero() {
		return gasFeeCap, err
	}

	gasFeeCap.Sub(gasFeeCap, baseFee)

	if gasFeeCap.Gt(gasTipCapUint) || gasFeeCap.Eq(gasTipCapUint) {
		gasFeeCap.Add(gasFeeCap, baseFee)

		return gasTipCapUint, err
	}

	return gasFeeCap, err
}

// Hash returns the transaction hash.
func (tx *Transaction) Hash() common.Hash {
	if hash := tx.hash.Load(); hash != nil {
		return *hash
	}

	var h common.Hash
	if tx.Type() == LegacyTxType {
		h = rlpHash(tx.inner)
	} else {
		h = prefixedRlpHash(tx.Type(), tx.inner)
	}

	tx.hash.Store(&h)

	return h
}

// Size returns the true encoded storage size of the transaction, either by encoding
// and returning it, or returning a previously cached value.
func (tx *Transaction) Size() uint64 {
	if size := tx.size.Load(); size != nil {
<<<<<<< HEAD
		return *size
=======
		return size.(uint64)
>>>>>>> ea9e62ca
	}

	c := writeCounter(0)

	rlp.Encode(&c, &tx.inner)
<<<<<<< HEAD
	tx.size.Store((*common.StorageSize)(&c))

	return common.StorageSize(c)
=======

	size := uint64(c)
	if tx.Type() != LegacyTxType {
		size += 1 // type byte
	}
	tx.size.Store(size)
	return size
>>>>>>> ea9e62ca
}

// WithSignature returns a new transaction with the given signature.
// This signature needs to be in the [R || S || V] format where V is 0 or 1.
func (tx *Transaction) WithSignature(signer Signer, sig []byte) (*Transaction, error) {
	r, s, v, err := signer.SignatureValues(tx, sig)
	if err != nil {
		return nil, err
	}
	cpy := tx.inner.copy()
	cpy.setSignatureValues(signer.ChainID(), v, r, s)
	return &Transaction{inner: cpy, time: tx.time}, nil
}

// Transactions implements DerivableList for transactions.
type Transactions []*Transaction

// Len returns the length of s.
func (s Transactions) Len() int { return len(s) }

// EncodeIndex encodes the i'th transaction to w. Note that this does not check for errors
// because we assume that *Transaction will only ever contain valid txs that were either
// constructed by decoding or via public API in this package.
func (s Transactions) EncodeIndex(i int, w *bytes.Buffer) {
	tx := s[i]
	if tx.Type() == LegacyTxType {
		rlp.Encode(w, tx.inner)
	} else {
		tx.encodeTyped(w)
	}
}

// TxDifference returns a new set which is the difference between a and b.
func TxDifference(a, b Transactions) Transactions {
	keep := make(Transactions, 0, len(a))

	remove := make(map[common.Hash]struct{})
	for _, tx := range b {
		remove[tx.Hash()] = struct{}{}
	}

	for _, tx := range a {
		if _, ok := remove[tx.Hash()]; !ok {
			keep = append(keep, tx)
		}
	}

	return keep
}

// HashDifference returns a new set which is the difference between a and b.
func HashDifference(a, b []common.Hash) []common.Hash {
	keep := make([]common.Hash, 0, len(a))

	remove := make(map[common.Hash]struct{})
	for _, hash := range b {
		remove[hash] = struct{}{}
	}

	for _, hash := range a {
		if _, ok := remove[hash]; !ok {
			keep = append(keep, hash)
		}
	}

	return keep
}

// TxByNonce implements the sort interface to allow sorting a list of transactions
// by their nonces. This is usually only useful for sorting transactions from a
// single account, otherwise a nonce comparison doesn't make much sense.
type TxByNonce Transactions

func (s TxByNonce) Len() int           { return len(s) }
func (s TxByNonce) Less(i, j int) bool { return s[i].Nonce() < s[j].Nonce() }
func (s TxByNonce) Swap(i, j int)      { s[i], s[j] = s[j], s[i] }

// TxWithMinerFee wraps a transaction with its gas price or effective miner gasTipCap
type TxWithMinerFee struct {
	tx       *Transaction
	minerFee *uint256.Int
}

// NewTxWithMinerFee creates a wrapped transaction, calculating the effective
// miner gasTipCap if a base fee is provided.
// Returns error in case of a negative effective miner gasTipCap.
func NewTxWithMinerFee(tx *Transaction, baseFee *uint256.Int) (*TxWithMinerFee, error) {
	minerFee, err := tx.EffectiveGasTipUnit(baseFee)
	if err != nil {
		return nil, err
	}
	return &TxWithMinerFee{
		tx:       tx,
		minerFee: minerFee,
	}, nil
}

// TxByPriceAndTime implements both the sort and the heap interface, making it useful
// for all at once sorting as well as individually adding and removing elements.
type TxByPriceAndTime []*TxWithMinerFee

func (s TxByPriceAndTime) Len() int { return len(s) }
func (s TxByPriceAndTime) Less(i, j int) bool {
	// If the prices are equal, use the time the transaction was first seen for
	// deterministic sorting
	cmp := s[i].minerFee.Cmp(s[j].minerFee)
	if cmp == 0 {
		return s[i].tx.time.Before(s[j].tx.time)
	}
	return cmp > 0
}
func (s TxByPriceAndTime) Swap(i, j int) { s[i], s[j] = s[j], s[i] }

func (s *TxByPriceAndTime) Push(x interface{}) {
	*s = append(*s, x.(*TxWithMinerFee))
}

func (s *TxByPriceAndTime) Pop() interface{} {
	old := *s
	n := len(old)
	x := old[n-1]
	old[n-1] = nil
	*s = old[0 : n-1]
	return x
}

// TransactionsByPriceAndNonce represents a set of transactions that can return
// transactions in a profit-maximizing sorted order, while supporting removing
// entire batches of transactions for non-executable accounts.
type TransactionsByPriceAndNonce struct {
	txs     map[common.Address]Transactions // Per account nonce-sorted list of transactions
	heads   TxByPriceAndTime                // Next transaction for each unique account (price heap)
	signer  Signer                          // Signer for the set of transactions
	baseFee *uint256.Int                    // Current base fee
}

// NewTransactionsByPriceAndNonce creates a transaction set that can retrieve
// price sorted transactions in a nonce-honouring way.
//
// Note, the input map is reowned so the caller should not interact any more with
// if after providing it to the constructor.
/*
func NewTransactionsByPriceAndNonce(signer Signer, txs map[common.Address]Transactions, baseFee *big.Int) *TransactionsByPriceAndNonce {
	// Initialize a price and received time based heap with the head transactions
	heads := make(TxByPriceAndTime, 0, len(txs))
	for from, accTxs := range txs {
		if len(accTxs) == 0 {
			continue
		}

		acc, _ := Sender(signer, accTxs[0])
		wrapped, err := NewTxWithMinerFee(accTxs[0], baseFee)
		// Remove transaction if sender doesn't match from, or if wrapping fails.
		if acc != from || err != nil {
			delete(txs, from)
			continue
		}
		heads = append(heads, wrapped)
		txs[from] = accTxs[1:]
	}
	heap.Init(&heads)

	// Assemble and return the transaction set
	return &TransactionsByPriceAndNonce{
		txs:     txs,
		heads:   heads,
		signer:  signer,
		baseFee: baseFee,
	}
}*/

func NewTransactionsByPriceAndNonce(signer Signer, txs map[common.Address]Transactions, baseFee *uint256.Int) *TransactionsByPriceAndNonce {
	// Initialize a price and received time based heap with the head transactions
	heads := make(TxByPriceAndTime, 0, len(txs))

	for from, accTxs := range txs {
		if len(accTxs) == 0 {
			continue
		}

		acc, _ := Sender(signer, accTxs[0])
		wrapped, err := NewTxWithMinerFee(accTxs[0], baseFee)

		// Remove transaction if sender doesn't match from, or if wrapping fails.
		if acc != from || err != nil {
			delete(txs, from)
			continue
		}

		heads = append(heads, wrapped)
		txs[from] = accTxs[1:]
	}

	heap.Init(&heads)

	// Assemble and return the transaction set
	return &TransactionsByPriceAndNonce{
		txs:     txs,
		heads:   heads,
		signer:  signer,
		baseFee: baseFee,
	}
}

// Peek returns the next transaction by price.
func (t *TransactionsByPriceAndNonce) Peek() *Transaction {
	if len(t.heads) == 0 {
		return nil
	}
	return t.heads[0].tx
}

// Shift replaces the current best head with the next one from the same account.
func (t *TransactionsByPriceAndNonce) Shift() {
	acc, _ := Sender(t.signer, t.heads[0].tx)
	if txs, ok := t.txs[acc]; ok && len(txs) > 0 {
		if wrapped, err := NewTxWithMinerFee(txs[0], t.baseFee); err == nil {
			t.heads[0], t.txs[acc] = wrapped, txs[1:]
			heap.Fix(&t.heads, 0)
			return
		}
	}
	heap.Pop(&t.heads)
}

func (t *TransactionsByPriceAndNonce) GetTxs() int {
	return len(t.txs)
}

// Pop removes the best transaction, *not* replacing it with the next one from
// the same account. This should be used when a transaction cannot be executed
// and hence all subsequent ones should be discarded from the same account.
func (t *TransactionsByPriceAndNonce) Pop() {
	heap.Pop(&t.heads)
}

// copyAddressPtr copies an address.
func copyAddressPtr(a *common.Address) *common.Address {
	if a == nil {
		return nil
	}
	cpy := *a
	return &cpy
}<|MERGE_RESOLUTION|>--- conflicted
+++ resolved
@@ -207,12 +207,8 @@
 	tx.inner = inner
 	tx.time = time.Now()
 	if size > 0 {
-<<<<<<< HEAD
 		v := float64(size)
 		tx.size.Store((*common.StorageSize)(&v))
-=======
-		tx.size.Store(size)
->>>>>>> ea9e62ca
 	}
 }
 
@@ -338,6 +334,7 @@
 	return tx.inner.gasFeeCap().Cmp(other.inner.gasFeeCap())
 }
 
+// GasFeeCapIntCmp compares the fee cap of the transaction against the given fee cap.
 func (tx *Transaction) GasFeeCapIntCmp(other *big.Int) int {
 	return tx.inner.gasFeeCap().Cmp(other)
 }
@@ -489,31 +486,17 @@
 
 // Size returns the true encoded storage size of the transaction, either by encoding
 // and returning it, or returning a previously cached value.
-func (tx *Transaction) Size() uint64 {
+func (tx *Transaction) Size() common.StorageSize {
 	if size := tx.size.Load(); size != nil {
-<<<<<<< HEAD
 		return *size
-=======
-		return size.(uint64)
->>>>>>> ea9e62ca
 	}
 
 	c := writeCounter(0)
 
 	rlp.Encode(&c, &tx.inner)
-<<<<<<< HEAD
 	tx.size.Store((*common.StorageSize)(&c))
 
 	return common.StorageSize(c)
-=======
-
-	size := uint64(c)
-	if tx.Type() != LegacyTxType {
-		size += 1 // type byte
-	}
-	tx.size.Store(size)
-	return size
->>>>>>> ea9e62ca
 }
 
 // WithSignature returns a new transaction with the given signature.
