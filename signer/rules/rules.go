--- conflicted
+++ resolved
@@ -155,12 +155,7 @@
 		log.Info("Op rejected")
 		return false, nil
 	}
-<<<<<<< HEAD
-
-	return false, fmt.Errorf("unknown response")
-=======
 	return false, errors.New("unknown response")
->>>>>>> bed84606
 }
 
 func (r *rulesetUI) ApproveTx(request *core.SignTxRequest) (core.SignTxResponse, error) {
