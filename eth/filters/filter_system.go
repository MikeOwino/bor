--- conflicted
+++ resolved
@@ -363,12 +363,7 @@
 	if from >= 0 && to == rpc.LatestBlockNumber {
 		return es.subscribeLogs(crit, logs), nil
 	}
-<<<<<<< HEAD
-
-	return nil, fmt.Errorf("invalid from and to block combination: from > to")
-=======
 	return nil, errors.New("invalid from and to block combination: from > to")
->>>>>>> bed84606
 }
 
 // subscribeMinedPendingLogs creates a subscription that returned mined and
