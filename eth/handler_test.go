// Copyright 2015 The go-ethereum Authors
// This file is part of the go-ethereum library.
//
// The go-ethereum library is free software: you can redistribute it and/or modify
// it under the terms of the GNU Lesser General Public License as published by
// the Free Software Foundation, either version 3 of the License, or
// (at your option) any later version.
//
// The go-ethereum library is distributed in the hope that it will be useful,
// but WITHOUT ANY WARRANTY; without even the implied warranty of
// MERCHANTABILITY or FITNESS FOR A PARTICULAR PURPOSE. See the
// GNU Lesser General Public License for more details.
//
// You should have received a copy of the GNU Lesser General Public License
// along with the go-ethereum library. If not, see <http://www.gnu.org/licenses/>.

package eth

import (
	"context"
	"math/big"
	"sort"
	"sync"

	"github.com/ethereum/go-ethereum/common"
	"github.com/ethereum/go-ethereum/consensus"
	"github.com/ethereum/go-ethereum/consensus/ethash"
	"github.com/ethereum/go-ethereum/core"
	"github.com/ethereum/go-ethereum/core/rawdb"
	"github.com/ethereum/go-ethereum/core/txpool"
	"github.com/ethereum/go-ethereum/core/types"
	"github.com/ethereum/go-ethereum/core/vm"
	"github.com/ethereum/go-ethereum/crypto"
	"github.com/ethereum/go-ethereum/eth/downloader"
	"github.com/ethereum/go-ethereum/ethdb"
	"github.com/ethereum/go-ethereum/event"
	"github.com/ethereum/go-ethereum/params"
)

var (
	// testKey is a private key to use for funding a tester account.
	testKey, _ = crypto.HexToECDSA("b71c71a67e1177ad4e901695e1b4b9ee17ae16c6668d313eac2f96dbcda3f291")

	// testAddr is the Ethereum address of the tester account.
	testAddr = crypto.PubkeyToAddress(testKey.PublicKey)
)

// testTxPool is a mock transaction pool that blindly accepts all transactions.
// Its goal is to get around setting up a valid statedb for the balance and nonce
// checks.
type testTxPool struct {
	pool map[common.Hash]*types.Transaction // Hash map of collected transactions

	txFeed event.Feed   // Notification feed to allow waiting for inclusion
	lock   sync.RWMutex // Protects the transaction pool
}

// newTestTxPool creates a mock transaction pool.
func newTestTxPool() *testTxPool {
	return &testTxPool{
		pool: make(map[common.Hash]*types.Transaction),
	}
}

// Has returns an indicator whether txpool has a transaction
// cached with the given hash.
func (p *testTxPool) Has(hash common.Hash) bool {
	p.lock.Lock()
	defer p.lock.Unlock()

	return p.pool[hash] != nil
}

// Get retrieves the transaction from local txpool with given
// tx hash.
func (p *testTxPool) Get(hash common.Hash) *txpool.Transaction {
	p.lock.Lock()
	defer p.lock.Unlock()

	if tx := p.pool[hash]; tx != nil {
		return &txpool.Transaction{Tx: tx}
	}
	return nil
}

// Add appends a batch of transactions to the pool, and notifies any
// listeners if the addition channel is non nil
func (p *testTxPool) Add(txs []*txpool.Transaction, local bool, sync bool) []error {
	unwrapped := make([]*types.Transaction, len(txs))
	for i, tx := range txs {
		unwrapped[i] = tx.Tx
	}
	p.lock.Lock()
	defer p.lock.Unlock()

	for _, tx := range unwrapped {
		p.pool[tx.Hash()] = tx
	}

<<<<<<< HEAD
	p.txFeed.Send(core.NewTxsEvent{Txs: txs})

	return make([]error, len(txs))
}

// Pending returns all the transactions known to the pool
func (p *testTxPool) Pending(ctx context.Context, enforceTips bool) map[common.Address]types.Transactions {
	p.lock.RLock()
	defer p.lock.RUnlock()

	batches := make(map[common.Address]types.Transactions)

=======
	p.txFeed.Send(core.NewTxsEvent{Txs: unwrapped})
	return make([]error, len(unwrapped))
}

// Pending returns all the transactions known to the pool
func (p *testTxPool) Pending(enforceTips bool) map[common.Address][]*txpool.LazyTransaction {
	p.lock.RLock()
	defer p.lock.RUnlock()

	batches := make(map[common.Address][]*types.Transaction)
>>>>>>> bed84606
	for _, tx := range p.pool {
		from, _ := types.Sender(types.HomesteadSigner{}, tx)
		batches[from] = append(batches[from], tx)
	}

	for _, batch := range batches {
		sort.Sort(types.TxByNonce(batch))
	}
<<<<<<< HEAD

	return batches
=======
	pending := make(map[common.Address][]*txpool.LazyTransaction)
	for addr, batch := range batches {
		for _, tx := range batch {
			pending[addr] = append(pending[addr], &txpool.LazyTransaction{
				Hash:      tx.Hash(),
				Tx:        &txpool.Transaction{Tx: tx},
				Time:      tx.Time(),
				GasFeeCap: tx.GasFeeCap(),
				GasTipCap: tx.GasTipCap(),
			})
		}
	}
	return pending
>>>>>>> bed84606
}

// SubscribeNewTxsEvent should return an event subscription of NewTxsEvent and
// send events to the given channel.
func (p *testTxPool) SubscribeNewTxsEvent(ch chan<- core.NewTxsEvent) event.Subscription {
	return p.txFeed.Subscribe(ch)
}

// testHandler is a live implementation of the Ethereum protocol handler, just
// preinitialized with some sane testing defaults and the transaction pool mocked
// out.
type testHandler struct {
	db      ethdb.Database
	chain   *core.BlockChain
	txpool  *testTxPool
	handler *handler
}

// newTestHandler creates a new handler for testing purposes with no blocks.
func newTestHandler() *testHandler {
	return newTestHandlerWithBlocks(0)
}

// newTestHandlerWithBlocks creates a new handler for testing purposes, with a
// given number of initial blocks.
func newTestHandlerWithBlocks(blocks int) *testHandler {
	// Create a database pre-initialize with a genesis block
	db := rawdb.NewMemoryDatabase()
	gspec := &core.Genesis{
		Config: params.TestChainConfig,
		Alloc:  core.GenesisAlloc{testAddr: {Balance: big.NewInt(1000000)}},
	}
	chain, _ := core.NewBlockChain(db, nil, gspec, nil, ethash.NewFaker(), vm.Config{}, nil, nil, nil)

	_, bs, _ := core.GenerateChainWithGenesis(gspec, ethash.NewFaker(), blocks, nil)
	if _, err := chain.InsertChain(bs); err != nil {
		panic(err)
	}

	txpool := newTestTxPool()

	handler, _ := newHandler(&handlerConfig{
		Database:   db,
		Chain:      chain,
		TxPool:     txpool,
		Merger:     consensus.NewMerger(rawdb.NewMemoryDatabase()),
		Network:    1,
		Sync:       downloader.SnapSync,
		BloomCache: 1,
	})
	handler.Start(1000)

	return &testHandler{
		db:      db,
		chain:   chain,
		txpool:  txpool,
		handler: handler,
	}
}

// close tears down the handler and all its internal constructs.
func (b *testHandler) close() {
	b.handler.Stop()
	b.chain.Stop()
}<|MERGE_RESOLUTION|>--- conflicted
+++ resolved
@@ -17,7 +17,6 @@
 package eth
 
 import (
-	"context"
 	"math/big"
 	"sort"
 	"sync"
@@ -97,20 +96,6 @@
 		p.pool[tx.Hash()] = tx
 	}
 
-<<<<<<< HEAD
-	p.txFeed.Send(core.NewTxsEvent{Txs: txs})
-
-	return make([]error, len(txs))
-}
-
-// Pending returns all the transactions known to the pool
-func (p *testTxPool) Pending(ctx context.Context, enforceTips bool) map[common.Address]types.Transactions {
-	p.lock.RLock()
-	defer p.lock.RUnlock()
-
-	batches := make(map[common.Address]types.Transactions)
-
-=======
 	p.txFeed.Send(core.NewTxsEvent{Txs: unwrapped})
 	return make([]error, len(unwrapped))
 }
@@ -121,7 +106,6 @@
 	defer p.lock.RUnlock()
 
 	batches := make(map[common.Address][]*types.Transaction)
->>>>>>> bed84606
 	for _, tx := range p.pool {
 		from, _ := types.Sender(types.HomesteadSigner{}, tx)
 		batches[from] = append(batches[from], tx)
@@ -130,10 +114,6 @@
 	for _, batch := range batches {
 		sort.Sort(types.TxByNonce(batch))
 	}
-<<<<<<< HEAD
-
-	return batches
-=======
 	pending := make(map[common.Address][]*txpool.LazyTransaction)
 	for addr, batch := range batches {
 		for _, tx := range batch {
@@ -147,7 +127,6 @@
 		}
 	}
 	return pending
->>>>>>> bed84606
 }
 
 // SubscribeNewTxsEvent should return an event subscription of NewTxsEvent and
