// Copyright 2014 The go-ethereum Authors
// This file is part of the go-ethereum library.
//
// The go-ethereum library is free software: you can redistribute it and/or modify
// it under the terms of the GNU Lesser General Public License as published by
// the Free Software Foundation, either version 3 of the License, or
// (at your option) any later version.
//
// The go-ethereum library is distributed in the hope that it will be useful,
// but WITHOUT ANY WARRANTY; without even the implied warranty of
// MERCHANTABILITY or FITNESS FOR A PARTICULAR PURPOSE. See the
// GNU Lesser General Public License for more details.
//
// You should have received a copy of the GNU Lesser General Public License
// along with the go-ethereum library. If not, see <http://www.gnu.org/licenses/>.

// Package eth implements the Ethereum protocol.
package eth

import (
	"context"
	"errors"
	"fmt"
	"math/big"
	"runtime"
	"sync"
	"time"

	"github.com/ethereum/go-ethereum/accounts"
	"github.com/ethereum/go-ethereum/common"
	"github.com/ethereum/go-ethereum/common/hexutil"
	"github.com/ethereum/go-ethereum/consensus"
	"github.com/ethereum/go-ethereum/consensus/beacon"
	"github.com/ethereum/go-ethereum/consensus/bor"
	"github.com/ethereum/go-ethereum/consensus/bor/heimdall"
	"github.com/ethereum/go-ethereum/consensus/clique"
	"github.com/ethereum/go-ethereum/core"
	"github.com/ethereum/go-ethereum/core/bloombits"
	"github.com/ethereum/go-ethereum/core/rawdb"
	"github.com/ethereum/go-ethereum/core/state/pruner"
	"github.com/ethereum/go-ethereum/core/txpool"
	"github.com/ethereum/go-ethereum/core/txpool/legacypool"
	"github.com/ethereum/go-ethereum/core/types"
	"github.com/ethereum/go-ethereum/core/vm"
	"github.com/ethereum/go-ethereum/eth/downloader"
	"github.com/ethereum/go-ethereum/eth/downloader/whitelist"
	"github.com/ethereum/go-ethereum/eth/ethconfig"
	"github.com/ethereum/go-ethereum/eth/filters"
	"github.com/ethereum/go-ethereum/eth/gasprice"
	"github.com/ethereum/go-ethereum/eth/protocols/eth"
	"github.com/ethereum/go-ethereum/eth/protocols/snap"
	"github.com/ethereum/go-ethereum/ethdb"
	"github.com/ethereum/go-ethereum/event"
	"github.com/ethereum/go-ethereum/internal/ethapi"
	"github.com/ethereum/go-ethereum/internal/shutdowncheck"
	"github.com/ethereum/go-ethereum/log"
	"github.com/ethereum/go-ethereum/miner"
	"github.com/ethereum/go-ethereum/node"
	"github.com/ethereum/go-ethereum/p2p"
	"github.com/ethereum/go-ethereum/p2p/dnsdisc"
	"github.com/ethereum/go-ethereum/p2p/enode"
	"github.com/ethereum/go-ethereum/params"
	"github.com/ethereum/go-ethereum/rlp"
	"github.com/ethereum/go-ethereum/rpc"
	"github.com/ethereum/go-ethereum/trie"
)

// Config contains the configuration options of the ETH protocol.
// Deprecated: use ethconfig.Config instead.
type Config = ethconfig.Config

// Ethereum implements the Ethereum full node service.
type Ethereum struct {
	config *ethconfig.Config

	// Handlers
	txPool *txpool.TxPool

	blockchain         *core.BlockChain
	handler            *handler
	ethDialCandidates  enode.Iterator
	snapDialCandidates enode.Iterator
	merger             *consensus.Merger

	// DB interfaces
	chainDb ethdb.Database // Block chain database

	eventMux       *event.TypeMux
	engine         consensus.Engine
	accountManager *accounts.Manager
	authorized     bool // If consensus engine is authorized with keystore

	bloomRequests     chan chan *bloombits.Retrieval // Channel receiving bloom data retrieval requests
	bloomIndexer      *core.ChainIndexer             // Bloom indexer operating during block imports
	closeBloomHandler chan struct{}

	APIBackend *EthAPIBackend

	miner     *miner.Miner
	gasPrice  *big.Int
	etherbase common.Address

	networkID     uint64
	netRPCService *ethapi.NetAPI

	p2pServer *p2p.Server

	lock sync.RWMutex // Protects the variadic fields (e.g. gas price and etherbase)

	closeCh chan struct{} // Channel to signal the background processes to exit

	shutdownTracker *shutdowncheck.ShutdownTracker // Tracks if and when the node has shutdown ungracefully
}

// New creates a new Ethereum object (including the
// initialisation of the common Ethereum object)
func New(stack *node.Node, config *ethconfig.Config) (*Ethereum, error) {
	// Ensure configuration values are compatible and sane
	if config.SyncMode == downloader.LightSync {
		return nil, errors.New("can't run eth.Ethereum in light sync mode, use les.LightEthereum")
	}
	if !config.SyncMode.IsValid() {
		return nil, fmt.Errorf("invalid sync mode %d", config.SyncMode)
	}
	if config.Miner.GasPrice == nil || config.Miner.GasPrice.Cmp(common.Big0) <= 0 {
		log.Warn("Sanitizing invalid miner gas price", "provided", config.Miner.GasPrice, "updated", ethconfig.Defaults.Miner.GasPrice)
		config.Miner.GasPrice = new(big.Int).Set(ethconfig.Defaults.Miner.GasPrice)
	}
	if config.NoPruning && config.TrieDirtyCache > 0 {
		if config.SnapshotCache > 0 {
			config.TrieCleanCache += config.TrieDirtyCache * 3 / 5
			config.SnapshotCache += config.TrieDirtyCache * 2 / 5
		} else {
			config.TrieCleanCache += config.TrieDirtyCache
		}
		config.TrieDirtyCache = 0
	}
	log.Info("Allocated trie memory caches", "clean", common.StorageSize(config.TrieCleanCache)*1024*1024, "dirty", common.StorageSize(config.TrieDirtyCache)*1024*1024)

	extraDBConfig := resolveExtraDBConfig(config)
	// Assemble the Ethereum object
	chainDb, err := stack.OpenDatabaseWithFreezer("chaindata", config.DatabaseCache, config.DatabaseHandles, config.DatabaseFreezer, "ethereum/db/chaindata/", false, extraDBConfig)
	if err != nil {
		return nil, err
	}
	scheme, err := rawdb.ParseStateScheme(config.StateScheme, chainDb)
	if err != nil {
		return nil, err
	}
	// Try to recover offline state pruning only in hash-based.
	if scheme == rawdb.HashScheme {
		if err := pruner.RecoverPruning(stack.ResolvePath(""), chainDb); err != nil {
			log.Error("Failed to recover state", "error", err)
		}
	}
<<<<<<< HEAD

	// START: Bor changes
=======
	// Transfer mining-related config to the ethash config.
	chainConfig, err := core.LoadChainConfig(chainDb, config.Genesis)
	if err != nil {
		return nil, err
	}
	engine, err := ethconfig.CreateConsensusEngine(chainConfig, chainDb)
	if err != nil {
		return nil, err
	}
	networkID := config.NetworkId
	if networkID == 0 {
		networkID = chainConfig.ChainID.Uint64()
	}
>>>>>>> 916d6a44
	eth := &Ethereum{
		config:            config,
		merger:            consensus.NewMerger(chainDb),
		chainDb:           chainDb,
		eventMux:          stack.EventMux(),
		accountManager:    stack.AccountManager(),
		authorized:        false,
		closeBloomHandler: make(chan struct{}),
		networkID:         networkID,
		gasPrice:          config.Miner.GasPrice,
		etherbase:         config.Miner.Etherbase,
		bloomRequests:     make(chan chan *bloombits.Retrieval),
		bloomIndexer:      core.NewBloomIndexer(chainDb, params.BloomBitsBlocks, params.BloomConfirms),
		p2pServer:         stack.Server(),
		shutdownTracker:   shutdowncheck.NewShutdownTracker(chainDb),
		closeCh:           make(chan struct{}),
	}

	eth.APIBackend = &EthAPIBackend{stack.Config().ExtRPCEnabled(), stack.Config().AllowUnprotectedTxs, eth, nil}
	if eth.APIBackend.allowUnprotectedTxs {
		log.Info("------Unprotected transactions allowed-------")
		config.TxPool.AllowUnprotectedTxs = true
	}

	gpoParams := config.GPO
	if gpoParams.Default == nil {
		gpoParams.Default = config.Miner.GasPrice
	}

	// Override the chain config with provided settings.
	var overrides core.ChainOverrides
	if config.OverrideCancun != nil {
		overrides.OverrideCancun = config.OverrideCancun
	}
<<<<<<< HEAD
	if config.OverrideVerkle != nil {
		overrides.OverrideVerkle = config.OverrideVerkle
	}

	chainConfig, _, genesisErr := core.SetupGenesisBlockWithOverride(chainDb, trie.NewDatabase(chainDb), config.Genesis, &overrides)
	if _, isCompat := genesisErr.(*params.ConfigCompatError); genesisErr != nil && !isCompat {
		return nil, genesisErr
	}

	blockChainAPI := ethapi.NewBlockChainAPI(eth.APIBackend)
	engine, err := ethconfig.CreateConsensusEngine(chainConfig, config, chainDb, blockChainAPI)
	eth.engine = engine
	if err != nil {
		return nil, err
	}
	// END: Bor changes

=======
>>>>>>> 916d6a44
	bcVersion := rawdb.ReadDatabaseVersion(chainDb)
	var dbVer = "<nil>"
	if bcVersion != nil {
		dbVer = fmt.Sprintf("%d", *bcVersion)
	}
	log.Info("Initialising Ethereum protocol", "network", networkID, "dbversion", dbVer)

	if !config.SkipBcVersionCheck {
		if bcVersion != nil && *bcVersion > core.BlockChainVersion {
			return nil, fmt.Errorf("database version is v%d, Geth %s only supports v%d", *bcVersion, params.VersionWithMeta, core.BlockChainVersion)
		} else if bcVersion == nil || *bcVersion < core.BlockChainVersion {
			if bcVersion != nil { // only print warning on upgrade, not on init
				log.Warn("Upgrade blockchain database version", "from", dbVer, "to", core.BlockChainVersion)
			}
			rawdb.WriteDatabaseVersion(chainDb, core.BlockChainVersion)
		}
	}
	var (
		vmConfig = vm.Config{
			EnablePreimageRecording: config.EnablePreimageRecording,
		}
		cacheConfig = &core.CacheConfig{
			TrieCleanLimit:      config.TrieCleanCache,
			TrieCleanNoPrefetch: config.NoPrefetch,
			TrieDirtyLimit:      config.TrieDirtyCache,
			TrieDirtyDisabled:   config.NoPruning,
			TrieTimeLimit:       config.TrieTimeout,
			SnapshotLimit:       config.SnapshotCache,
			Preimages:           config.Preimages,
			StateHistory:        config.StateHistory,
			StateScheme:         scheme,
		}
	)

	checker := whitelist.NewService(chainDb)

	// check if Parallel EVM is enabled
	// if enabled, use parallel state processor
	if config.ParallelEVM.Enable {
		eth.blockchain, err = core.NewParallelBlockChain(chainDb, cacheConfig, config.Genesis, &overrides, eth.engine, vmConfig, eth.shouldPreserve, &config.TxLookupLimit, checker)
	} else {
		eth.blockchain, err = core.NewBlockChain(chainDb, cacheConfig, config.Genesis, &overrides, eth.engine, vmConfig, eth.shouldPreserve, &config.TxLookupLimit, checker)
	}
<<<<<<< HEAD

	eth.APIBackend.gpo = gasprice.NewOracle(eth.APIBackend, gpoParams)
=======
	eth.blockchain, err = core.NewBlockChain(chainDb, cacheConfig, config.Genesis, &overrides, eth.engine, vmConfig, eth.shouldPreserve, &config.TransactionHistory)
>>>>>>> 916d6a44
	if err != nil {
		return nil, err
	}

	_ = eth.engine.VerifyHeader(eth.blockchain, eth.blockchain.CurrentHeader()) // TODO think on it

	// BOR changes
	eth.APIBackend.gpo.ProcessCache()
	// BOR changes

	eth.bloomIndexer.Start(eth.blockchain)

	if config.BlobPool.Datadir != "" {
		config.BlobPool.Datadir = stack.ResolvePath(config.BlobPool.Datadir)
	}

	if config.TxPool.Journal != "" {
		config.TxPool.Journal = stack.ResolvePath(config.TxPool.Journal)
	}
	legacyPool := legacypool.New(config.TxPool, eth.blockchain)

	eth.txPool, err = txpool.New(new(big.Int).SetUint64(config.TxPool.PriceLimit), eth.blockchain, []txpool.SubPool{legacyPool})
	if err != nil {
		return nil, err
	}
	// Permit the downloader to use the trie cache allowance during fast sync
	cacheLimit := cacheConfig.TrieCleanLimit + cacheConfig.TrieDirtyLimit + cacheConfig.SnapshotLimit
	if eth.handler, err = newHandler(&handlerConfig{
		Database:       chainDb,
		Chain:          eth.blockchain,
		TxPool:         eth.txPool,
		Merger:         eth.merger,
		Network:        networkID,
		Sync:           config.SyncMode,
		BloomCache:     uint64(cacheLimit),
		EventMux:       eth.eventMux,
		RequiredBlocks: config.RequiredBlocks,
		EthAPI:         blockChainAPI,
		checker:        checker,
		txArrivalWait:  eth.p2pServer.TxArrivalWait,
	}); err != nil {
		return nil, err
	}

	eth.miner = miner.New(eth, &config.Miner, eth.blockchain.Config(), eth.EventMux(), eth.engine, eth.isLocalBlock)
	eth.miner.SetExtra(makeExtraData(config.Miner.ExtraData))

	// Setup DNS discovery iterators.
	dnsclient := dnsdisc.NewClient(dnsdisc.Config{})
	eth.ethDialCandidates, err = dnsclient.NewIterator(eth.config.EthDiscoveryURLs...)
	if err != nil {
		return nil, err
	}
	eth.snapDialCandidates, err = dnsclient.NewIterator(eth.config.SnapDiscoveryURLs...)
	if err != nil {
		return nil, err
	}

	// Start the RPC service
	eth.netRPCService = ethapi.NewNetAPI(eth.p2pServer, networkID)

	// Register the backend on the node
	stack.RegisterAPIs(eth.APIs())
	stack.RegisterProtocols(eth.Protocols())
	stack.RegisterLifecycle(eth)

	// Successful startup; push a marker and check previous unclean shutdowns.
	eth.shutdownTracker.MarkStartup()

	return eth, nil
}

func resolveExtraDBConfig(config *ethconfig.Config) rawdb.ExtraDBConfig {
	return rawdb.ExtraDBConfig{
		LevelDBCompactionTableSize:           config.LevelDbCompactionTableSize,
		LevelDBCompactionTableSizeMultiplier: config.LevelDbCompactionTableSizeMultiplier,
		LevelDBCompactionTotalSize:           config.LevelDbCompactionTotalSize,
		LevelDBCompactionTotalSizeMultiplier: config.LevelDbCompactionTotalSizeMultiplier,
	}
}

func makeExtraData(extra []byte) []byte {
	if len(extra) == 0 {
		// create default extradata
		extra, _ = rlp.EncodeToBytes([]interface{}{
			uint(params.VersionMajor<<16 | params.VersionMinor<<8 | params.VersionPatch),
			"bor",
			runtime.Version(),
			runtime.GOOS,
		})
	}

	if uint64(len(extra)) > params.MaximumExtraDataSize {
		log.Warn("Miner extra data exceed limit", "extra", hexutil.Bytes(extra), "limit", params.MaximumExtraDataSize)
		extra = nil
	}

	return extra
}

// PeerCount returns the number of connected peers.
func (s *Ethereum) PeerCount() int {
	return s.p2pServer.PeerCount()
}

// APIs return the collection of RPC services the ethereum package offers.
// NOTE, some of these services probably need to be moved to somewhere else.
func (s *Ethereum) APIs() []rpc.API {
	apis := ethapi.GetAPIs(s.APIBackend)

	// Append any APIs exposed explicitly by the consensus engine
	apis = append(apis, s.engine.APIs(s.BlockChain())...)

	// BOR change starts
	filterSystem := filters.NewFilterSystem(s.APIBackend, filters.Config{})
	// set genesis to public filter api
	publicFilterAPI := filters.NewFilterAPI(filterSystem, false, s.config.BorLogs)
	// avoiding constructor changed by introducing new method to set genesis
	publicFilterAPI.SetChainConfig(s.blockchain.Config())
	// BOR change ends

	// Append all the local APIs and return
	return append(apis, []rpc.API{
		{
			Namespace: "eth",
			Service:   NewEthereumAPI(s),
		}, {
			Namespace: "miner",
			Service:   NewMinerAPI(s),
		}, {
			Namespace: "eth",
			Service:   publicFilterAPI, // BOR related change
		}, {
			Namespace: "admin",
			Service:   NewAdminAPI(s),
		}, {
			Namespace: "debug",
			Service:   NewDebugAPI(s),
		}, {
			Namespace: "net",
			Service:   s.netRPCService,
		},
	}...)
}

func (s *Ethereum) ResetWithGenesisBlock(gb *types.Block) {
	s.blockchain.ResetWithGenesisBlock(gb)
}

func (s *Ethereum) PublicBlockChainAPI() *ethapi.BlockChainAPI {
	return s.handler.ethAPI
}

func (s *Ethereum) Etherbase() (eb common.Address, err error) {
	s.lock.RLock()
	etherbase := s.etherbase
	s.lock.RUnlock()

	if etherbase != (common.Address{}) {
		return etherbase, nil
	}
	return common.Address{}, errors.New("etherbase must be explicitly specified")
}

// isLocalBlock checks whether the specified block is mined
// by local miner accounts.
//
// We regard two types of accounts as local miner account: etherbase
// and accounts specified via `txpool.locals` flag.
func (s *Ethereum) isLocalBlock(header *types.Header) bool {
	author, err := s.engine.Author(header)
	if err != nil {
		log.Warn("Failed to retrieve block author", "number", header.Number.Uint64(), "hash", header.Hash(), "err", err)
		return false
	}
	// Check whether the given address is etherbase.
	s.lock.RLock()
	etherbase := s.etherbase
	s.lock.RUnlock()

	if author == etherbase {
		return true
	}
	// Check whether the given address is specified by `txpool.local`
	// CLI flag.
	for _, account := range s.config.TxPool.Locals {
		if account == author {
			return true
		}
	}

	return false
}

// shouldPreserve checks whether we should preserve the given block
// during the chain reorg depending on whether the author of block
// is a local account.
func (s *Ethereum) shouldPreserve(header *types.Header) bool {
	// The reason we need to disable the self-reorg preserving for clique
	// is it can be probable to introduce a deadlock.
	//
	// e.g. If there are 7 available signers
	//
	// r1   A
	// r2     B
	// r3       C
	// r4         D
	// r5   A      [X] F G
	// r6    [X]
	//
	// In the round5, the in-turn signer E is offline, so the worst case
	// is A, F and G sign the block of round5 and reject the block of opponents
	// and in the round6, the last available signer B is offline, the whole
	// network is stuck.
	if _, ok := s.engine.(*clique.Clique); ok {
		return false
	}

	return s.isLocalBlock(header)
}

// SetEtherbase sets the mining reward address.
func (s *Ethereum) SetEtherbase(etherbase common.Address) {
	s.lock.Lock()
	s.etherbase = etherbase
	s.lock.Unlock()

	s.miner.SetEtherbase(etherbase)
}

// StartMining starts the miner with the given number of CPU threads. If mining
// is already running, this method adjust the number of threads allowed to use
// and updates the minimum price required by the transaction pool.
func (s *Ethereum) StartMining() error {
	// If the miner was not running, initialize it
	if !s.IsMining() {
		// Propagate the initial price point to the transaction pool
		s.lock.RLock()
		price := s.gasPrice
		s.lock.RUnlock()
		s.txPool.SetGasTip(price)

		// Configure the local mining address
		eb, err := s.Etherbase()
		if err != nil {
			log.Error("Cannot start mining without etherbase", "err", err)
			return fmt.Errorf("etherbase missing: %v", err)
		}
		// If personal endpoints are disabled, the server creating
		// this Ethereum instance has already Authorized consensus.
		if !s.authorized {
			var cli *clique.Clique
			if c, ok := s.engine.(*clique.Clique); ok {
				cli = c
			} else if cl, ok := s.engine.(*beacon.Beacon); ok {
				if c, ok := cl.InnerEngine().(*clique.Clique); ok {
					cli = c
				}
			}

			if cli != nil {
				wallet, err := s.accountManager.Find(accounts.Account{Address: eb})
				if wallet == nil || err != nil {
					log.Error("Etherbase account unavailable locally", "err", err)
					return fmt.Errorf("signer missing: %v", err)
				}

				cli.Authorize(eb, wallet.SignData)
			}

			if bor, ok := s.engine.(*bor.Bor); ok {
				wallet, err := s.accountManager.Find(accounts.Account{Address: eb})
				if wallet == nil || err != nil {
					log.Error("Etherbase account unavailable locally", "err", err)

					return fmt.Errorf("signer missing: %v", err)
				}

				bor.Authorize(eb, wallet.SignData)
			}
		}

		// If mining is started, we can disable the transaction rejection mechanism
		// introduced to speed sync times.
		s.handler.enableSyncedFeatures()

		go s.miner.Start()
	}

	return nil
}

// StopMining terminates the miner, both at the consensus engine level as well as
// at the block creation level.
func (s *Ethereum) StopMining() {
	// Update the thread count within the consensus engine
	type threaded interface {
		SetThreads(threads int)
	}

	if th, ok := s.engine.(threaded); ok {
		th.SetThreads(-1)
	}
	// Stop the block creating itself
	ch := make(chan struct{})
	s.miner.Stop(ch)
}

func (s *Ethereum) IsMining() bool      { return s.miner.Mining() }
func (s *Ethereum) Miner() *miner.Miner { return s.miner }

func (s *Ethereum) AccountManager() *accounts.Manager { return s.accountManager }
func (s *Ethereum) BlockChain() *core.BlockChain      { return s.blockchain }
func (s *Ethereum) TxPool() *txpool.TxPool            { return s.txPool }
func (s *Ethereum) EventMux() *event.TypeMux          { return s.eventMux }
func (s *Ethereum) Engine() consensus.Engine          { return s.engine }
func (s *Ethereum) ChainDb() ethdb.Database {
	return s.chainDb
}
func (s *Ethereum) IsListening() bool                  { return true } // Always listening
func (s *Ethereum) Downloader() *downloader.Downloader { return s.handler.downloader }
func (s *Ethereum) Synced() bool                       { return s.handler.synced.Load() }
func (s *Ethereum) SetSynced()                         { s.handler.enableSyncedFeatures() }
func (s *Ethereum) ArchiveMode() bool                  { return s.config.NoPruning }
func (s *Ethereum) BloomIndexer() *core.ChainIndexer   { return s.bloomIndexer }
func (s *Ethereum) Merger() *consensus.Merger          { return s.merger }
func (s *Ethereum) SyncMode() downloader.SyncMode {
	mode, _ := s.handler.chainSync.modeAndLocalHead()
	return mode
}

// SetAuthorized sets the authorized bool variable
// denoting that consensus has been authorized while creation
func (s *Ethereum) SetAuthorized(authorized bool) {
	s.lock.Lock()
	s.authorized = authorized
	s.lock.Unlock()
}

// Protocols returns all the currently configured
// network protocols to start.
func (s *Ethereum) Protocols() []p2p.Protocol {
	protos := eth.MakeProtocols((*ethHandler)(s.handler), s.networkID, s.ethDialCandidates)
	if s.config.SnapshotCache > 0 {
		protos = append(protos, snap.MakeProtocols((*snapHandler)(s.handler), s.snapDialCandidates)...)
	}

	return protos
}

// Start implements node.Lifecycle, starting all internal goroutines needed by the
// Ethereum protocol implementation.
func (s *Ethereum) Start() error {
	eth.StartENRUpdater(s.blockchain, s.p2pServer.LocalNode())

	// Start the bloom bits servicing goroutines
	s.startBloomHandlers(params.BloomBitsBlocks)

	// Regularly update shutdown marker
	s.shutdownTracker.Start()

	// Figure out a max peers count based on the server limits
	maxPeers := s.p2pServer.MaxPeers

	if s.config.LightServ > 0 {
		if s.config.LightPeers >= s.p2pServer.MaxPeers {
			return fmt.Errorf("invalid peer config: light peer count (%d) >= total peer count (%d)", s.config.LightPeers, s.p2pServer.MaxPeers)
		}

		maxPeers -= s.config.LightPeers
	}

	// Start the networking layer and the light server if requested
	s.handler.Start(maxPeers)

	go s.startCheckpointWhitelistService()
	go s.startMilestoneWhitelistService()
	go s.startNoAckMilestoneService()
	go s.startNoAckMilestoneByIDService()

	return nil
}

var (
	ErrNotBorConsensus             = errors.New("not bor consensus was given")
	ErrBorConsensusWithoutHeimdall = errors.New("bor consensus without heimdall")
)

const (
	whitelistTimeout      = 30 * time.Second
	noAckMilestoneTimeout = 4 * time.Second
)

// StartCheckpointWhitelistService starts the goroutine to fetch checkpoints and update the
// checkpoint whitelist map.
func (s *Ethereum) startCheckpointWhitelistService() {
	const (
		tickerDuration = 100 * time.Second
		fnName         = "whitelist checkpoint"
	)

	s.retryHeimdallHandler(s.handleWhitelistCheckpoint, tickerDuration, whitelistTimeout, fnName)
}

// startMilestoneWhitelistService starts the goroutine to fetch milestiones and update the
// milestone whitelist map.
func (s *Ethereum) startMilestoneWhitelistService() {
	const (
		tickerDuration = 12 * time.Second
		fnName         = "whitelist milestone"
	)

	s.retryHeimdallHandler(s.handleMilestone, tickerDuration, whitelistTimeout, fnName)
}

func (s *Ethereum) startNoAckMilestoneService() {
	const (
		tickerDuration = 6 * time.Second
		fnName         = "no-ack-milestone service"
	)

	s.retryHeimdallHandler(s.handleNoAckMilestone, tickerDuration, noAckMilestoneTimeout, fnName)
}

func (s *Ethereum) startNoAckMilestoneByIDService() {
	const (
		tickerDuration = 1 * time.Minute
		fnName         = "no-ack-milestone-by-id service"
	)

	s.retryHeimdallHandler(s.handleNoAckMilestoneByID, tickerDuration, noAckMilestoneTimeout, fnName)
}

func (s *Ethereum) retryHeimdallHandler(fn heimdallHandler, tickerDuration time.Duration, timeout time.Duration, fnName string) {
	retryHeimdallHandler(fn, tickerDuration, timeout, fnName, s.closeCh, s.getHandler)
}

func retryHeimdallHandler(fn heimdallHandler, tickerDuration time.Duration, timeout time.Duration, fnName string, closeCh chan struct{}, getHandler func() (*ethHandler, *bor.Bor, error)) {
	// a shortcut helps with tests and early exit
	select {
	case <-closeCh:
		return
	default:
	}

	ethHandler, bor, err := getHandler()
	if err != nil {
		log.Error("error while getting the ethHandler", "err", err)
		return
	}

	// first run for fetching milestones
	firstCtx, cancel := context.WithTimeout(context.Background(), timeout)
	err = fn(firstCtx, ethHandler, bor)

	cancel()

	if err != nil {
		log.Warn(fmt.Sprintf("unable to start the %s service - first run", fnName), "err", err)
	}

	ticker := time.NewTicker(tickerDuration)
	defer ticker.Stop()

	for {
		select {
		case <-ticker.C:
			ctx, cancel := context.WithTimeout(context.Background(), timeout)
			err := fn(ctx, ethHandler, bor)

			cancel()

			if err != nil {
				log.Warn(fmt.Sprintf("unable to handle %s", fnName), "err", err)
			}
		case <-closeCh:
			return
		}
	}
}

// handleWhitelistCheckpoint handles the checkpoint whitelist mechanism.
func (s *Ethereum) handleWhitelistCheckpoint(ctx context.Context, ethHandler *ethHandler, bor *bor.Bor) error {
	// Create a new bor verifier, which will be used to verify checkpoints and milestones
	verifier := newBorVerifier()

	blockNum, blockHash, err := ethHandler.fetchWhitelistCheckpoint(ctx, bor, s, verifier)
	// If the array is empty, we're bound to receive an error. Non-nill error and non-empty array
	// means that array has partial elements and it failed for some block. We'll add those partial
	// elements anyway.
	if err != nil {
		return err
	}

	ethHandler.downloader.ProcessCheckpoint(blockNum, blockHash)

	return nil
}

type heimdallHandler func(ctx context.Context, ethHandler *ethHandler, bor *bor.Bor) error

// handleMilestone handles the milestone mechanism.
func (s *Ethereum) handleMilestone(ctx context.Context, ethHandler *ethHandler, bor *bor.Bor) error {
	// Create a new bor verifier, which will be used to verify checkpoints and milestones
	verifier := newBorVerifier()
	num, hash, err := ethHandler.fetchWhitelistMilestone(ctx, bor, s, verifier)

	// If the current chain head is behind the received milestone, add it to the future milestone
	// list. Also, the hash mismatch (end block hash) error will lead to rewind so also
	// add that milestone to the future milestone list.
	if errors.Is(err, errMissingBlocks) || errors.Is(err, errHashMismatch) {
		ethHandler.downloader.ProcessFutureMilestone(num, hash)
	}

	if errors.Is(err, heimdall.ErrServiceUnavailable) {
		return nil
	}

	if err != nil {
		return err
	}

	ethHandler.downloader.ProcessMilestone(num, hash)

	return nil
}

func (s *Ethereum) handleNoAckMilestone(ctx context.Context, ethHandler *ethHandler, bor *bor.Bor) error {
	milestoneID, err := ethHandler.fetchNoAckMilestone(ctx, bor)

	if errors.Is(err, heimdall.ErrServiceUnavailable) {
		return nil
	}

	if err != nil {
		return err
	}

	ethHandler.downloader.RemoveMilestoneID(milestoneID)

	return nil
}

func (s *Ethereum) handleNoAckMilestoneByID(ctx context.Context, ethHandler *ethHandler, bor *bor.Bor) error {
	milestoneIDs := ethHandler.downloader.GetMilestoneIDsList()

	for _, milestoneID := range milestoneIDs {
		// todo: check if we can ignore the error
		err := ethHandler.fetchNoAckMilestoneByID(ctx, bor, milestoneID)
		if err == nil {
			ethHandler.downloader.RemoveMilestoneID(milestoneID)
		}
	}

	return nil
}

func (s *Ethereum) getHandler() (*ethHandler, *bor.Bor, error) {
	ethHandler := (*ethHandler)(s.handler)

	bor, ok := ethHandler.chain.Engine().(*bor.Bor)
	if !ok {
		return nil, nil, ErrNotBorConsensus
	}

	if bor.HeimdallClient == nil {
		return nil, nil, ErrBorConsensusWithoutHeimdall
	}

	return ethHandler, bor, nil
}

// Stop implements node.Lifecycle, terminating all internal goroutines used by the
// Ethereum protocol.
func (s *Ethereum) Stop() error {
	// Stop all the peer-related stuff first.
	s.ethDialCandidates.Close()
	s.snapDialCandidates.Close()
	s.handler.Stop()

	// Then stop everything else.
	s.bloomIndexer.Close()
	close(s.closeBloomHandler)

	// Close all bg processes
	close(s.closeCh)

	s.txPool.Close()
	s.miner.Close()
	s.blockchain.Stop()
	s.engine.Close()

	// Clean shutdown marker as the last thing before closing db
	s.shutdownTracker.Stop()

	s.chainDb.Close()
	s.eventMux.Stop()

	return nil
}

//
// Bor related methods
//

// SetBlockchain set blockchain while testing
func (s *Ethereum) SetBlockchain(blockchain *core.BlockChain) {
	s.blockchain = blockchain
}<|MERGE_RESOLUTION|>--- conflicted
+++ resolved
@@ -153,24 +153,8 @@
 			log.Error("Failed to recover state", "error", err)
 		}
 	}
-<<<<<<< HEAD
 
 	// START: Bor changes
-=======
-	// Transfer mining-related config to the ethash config.
-	chainConfig, err := core.LoadChainConfig(chainDb, config.Genesis)
-	if err != nil {
-		return nil, err
-	}
-	engine, err := ethconfig.CreateConsensusEngine(chainConfig, chainDb)
-	if err != nil {
-		return nil, err
-	}
-	networkID := config.NetworkId
-	if networkID == 0 {
-		networkID = chainConfig.ChainID.Uint64()
-	}
->>>>>>> 916d6a44
 	eth := &Ethereum{
 		config:            config,
 		merger:            consensus.NewMerger(chainDb),
@@ -205,7 +189,6 @@
 	if config.OverrideCancun != nil {
 		overrides.OverrideCancun = config.OverrideCancun
 	}
-<<<<<<< HEAD
 	if config.OverrideVerkle != nil {
 		overrides.OverrideVerkle = config.OverrideVerkle
 	}
@@ -223,8 +206,6 @@
 	}
 	// END: Bor changes
 
-=======
->>>>>>> 916d6a44
 	bcVersion := rawdb.ReadDatabaseVersion(chainDb)
 	var dbVer = "<nil>"
 	if bcVersion != nil {
@@ -268,12 +249,8 @@
 	} else {
 		eth.blockchain, err = core.NewBlockChain(chainDb, cacheConfig, config.Genesis, &overrides, eth.engine, vmConfig, eth.shouldPreserve, &config.TxLookupLimit, checker)
 	}
-<<<<<<< HEAD
 
 	eth.APIBackend.gpo = gasprice.NewOracle(eth.APIBackend, gpoParams)
-=======
-	eth.blockchain, err = core.NewBlockChain(chainDb, cacheConfig, config.Genesis, &overrides, eth.engine, vmConfig, eth.shouldPreserve, &config.TransactionHistory)
->>>>>>> 916d6a44
 	if err != nil {
 		return nil, err
 	}
