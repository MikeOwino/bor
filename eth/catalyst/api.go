--- conflicted
+++ resolved
@@ -20,11 +20,8 @@
 import (
 	"errors"
 	"fmt"
-<<<<<<< HEAD
 	"math/big"
-=======
 	"strconv"
->>>>>>> aadddf3a
 	"sync"
 	"time"
 
