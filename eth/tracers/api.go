// Copyright 2021 The go-ethereum Authors
// This file is part of the go-ethereum library.
//
// The go-ethereum library is free software: you can redistribute it and/or modify
// it under the terms of the GNU Lesser General Public License as published by
// the Free Software Foundation, either version 3 of the License, or
// (at your option) any later version.
//
// The go-ethereum library is distributed in the hope that it will be useful,
// but WITHOUT ANY WARRANTY; without even the implied warranty of
// MERCHANTABILITY or FITNESS FOR A PARTICULAR PURPOSE. See the
// GNU Lesser General Public License for more details.
//
// You should have received a copy of the GNU Lesser General Public License
// along with the go-ethereum library. If not, see <http://www.gnu.org/licenses/>.

package tracers

import (
	"bufio"
	"context"
	"encoding/hex"
	"encoding/json"
	"errors"
	"fmt"
	"math/big"
	"os"
	"path/filepath"
	"runtime"
	"sync"
	"time"

	"github.com/ethereum/go-ethereum"
	"github.com/ethereum/go-ethereum/common"
	"github.com/ethereum/go-ethereum/common/hexutil"
	"github.com/ethereum/go-ethereum/consensus"
	"github.com/ethereum/go-ethereum/consensus/bor/statefull"
	"github.com/ethereum/go-ethereum/core"
	"github.com/ethereum/go-ethereum/core/rawdb"
	"github.com/ethereum/go-ethereum/core/state"
	"github.com/ethereum/go-ethereum/core/types"
	"github.com/ethereum/go-ethereum/core/vm"
	"github.com/ethereum/go-ethereum/eth/tracers/logger"
	"github.com/ethereum/go-ethereum/ethdb"
	"github.com/ethereum/go-ethereum/internal/ethapi"
	"github.com/ethereum/go-ethereum/log"
	"github.com/ethereum/go-ethereum/params"
	"github.com/ethereum/go-ethereum/rlp"
	"github.com/ethereum/go-ethereum/rpc"
)

const (
	// defaultTraceTimeout is the amount of time a single transaction can execute
	// by default before being forcefully aborted.
	defaultTraceTimeout = 5 * time.Second

	// defaultTraceReexec is the number of blocks the tracer is willing to go back
	// and reexecute to produce missing historical state necessary to run a specific
	// trace.
	defaultTraceReexec = uint64(128)

	// defaultTracechainMemLimit is the size of the triedb, at which traceChain
	// switches over and tries to use a disk-backed database instead of building
	// on top of memory.
	// For non-archive nodes, this limit _will_ be overblown, as disk-backed tries
	// will only be found every ~15K blocks or so.
	defaultTracechainMemLimit = common.StorageSize(500 * 1024 * 1024)

	// maximumPendingTraceStates is the maximum number of states allowed waiting
	// for tracing. The creation of trace state will be paused if the unused
	// trace states exceed this limit.
	maximumPendingTraceStates = 128

	defaultPath = string(".")

	defaultIOFlag = false
)

var defaultBorTraceEnabled = newBoolPtr(false)

var errTxNotFound = errors.New("transaction not found")

// StateReleaseFunc is used to deallocate resources held by constructing a
// historical state for tracing purposes.
type StateReleaseFunc func()

var allowIOTracing = false // Change this to true to enable IO tracing for debugging

// Backend interface provides the common API services (that are provided by
// both full and light clients) with access to necessary functions.
type Backend interface {
	HeaderByHash(ctx context.Context, hash common.Hash) (*types.Header, error)
	HeaderByNumber(ctx context.Context, number rpc.BlockNumber) (*types.Header, error)
	BlockByHash(ctx context.Context, hash common.Hash) (*types.Block, error)
	BlockByNumber(ctx context.Context, number rpc.BlockNumber) (*types.Block, error)
	GetTransaction(ctx context.Context, txHash common.Hash) (bool, *types.Transaction, common.Hash, uint64, uint64, error)
	RPCGasCap() uint64
	ChainConfig() *params.ChainConfig
	Engine() consensus.Engine
	ChainDb() ethdb.Database
	StateAtBlock(ctx context.Context, block *types.Block, reexec uint64, base *state.StateDB, readOnly bool, preferDisk bool) (*state.StateDB, StateReleaseFunc, error)
	StateAtTransaction(ctx context.Context, block *types.Block, txIndex int, reexec uint64) (*core.Message, vm.BlockContext, *state.StateDB, StateReleaseFunc, error)

	// Bor related APIs
	GetBorBlockTransactionWithBlockHash(ctx context.Context, txHash common.Hash, blockHash common.Hash) (*types.Transaction, common.Hash, uint64, uint64, error)
}

// API is the collection of tracing APIs exposed over the private debugging endpoint.
type API struct {
	backend Backend
}

// NewAPI creates a new API definition for the tracing methods of the Ethereum service.
func NewAPI(backend Backend) *API {
	return &API{backend: backend}
}

// chainContext constructs the context reader which is used by the evm for reading
// the necessary chain context.
func (api *API) chainContext(ctx context.Context) core.ChainContext {
	return ethapi.NewChainContext(ctx, api.backend)
}

// blockByNumber is the wrapper of the chain access function offered by the backend.
// It will return an error if the block is not found.
func (api *API) blockByNumber(ctx context.Context, number rpc.BlockNumber) (*types.Block, error) {
	block, err := api.backend.BlockByNumber(ctx, number)
	if err != nil {
		return nil, err
	}

	if block == nil {
		return nil, fmt.Errorf("block #%d not found", number)
	}

	return block, nil
}

// blockByHash is the wrapper of the chain access function offered by the backend.
// It will return an error if the block is not found.
func (api *API) blockByHash(ctx context.Context, hash common.Hash) (*types.Block, error) {
	block, err := api.backend.BlockByHash(ctx, hash)
	if err != nil {
		return nil, err
	}

	if block == nil {
		return nil, fmt.Errorf("block %s not found", hash.Hex())
	}

	return block, nil
}

// blockByNumberAndHash is the wrapper of the chain access function offered by
// the backend. It will return an error if the block is not found.
//
// Note this function is friendly for the light client which can only retrieve the
// historical(before the CHT) header/block by number.
func (api *API) blockByNumberAndHash(ctx context.Context, number rpc.BlockNumber, hash common.Hash) (*types.Block, error) {
	block, err := api.blockByNumber(ctx, number)
	if err != nil {
		return nil, err
	}

	if block.Hash() == hash {
		return block, nil
	}

	return api.blockByHash(ctx, hash)
}

// getAllBlockTransactions returns all blocks transactions including state-sync transaction if present
// along with a flag and it's hash (which is calculated differently than regular transactions)
func (api *API) getAllBlockTransactions(ctx context.Context, block *types.Block) (types.Transactions, bool, common.Hash) {
	txs := block.Transactions()

	stateSyncPresent := false
	stateSyncHash := common.Hash{}

	borReceipt := rawdb.ReadBorReceipt(api.backend.ChainDb(), block.Hash(), block.NumberU64(), api.backend.ChainConfig())
	if borReceipt != nil {
		txHash := types.GetDerivedBorTxHash(types.BorReceiptKey(block.Number().Uint64(), block.Hash()))
		if txHash != (common.Hash{}) {
			borTx, _, _, _, _ := api.backend.GetBorBlockTransactionWithBlockHash(ctx, txHash, block.Hash())
			txs = append(txs, borTx)
			stateSyncPresent = true
			stateSyncHash = txHash
		}
	}

	return txs, stateSyncPresent, stateSyncHash
}

// TraceConfig holds extra parameters to trace functions.
type TraceConfig struct {
	*logger.Config
	Tracer  *string
	Timeout *string
	Reexec  *uint64
	Path    *string
	IOFlag  *bool
	// Config specific to given tracer. Note struct logger
	// config are historically embedded in main object.
	TracerConfig    json.RawMessage
	BorTraceEnabled *bool
	BorTx           *bool
}

// TraceCallConfig is the config for traceCall API. It holds one more
// field to override the state for tracing.
type TraceCallConfig struct {
	TraceConfig
	StateOverrides *ethapi.StateOverride
	BlockOverrides *ethapi.BlockOverrides
	TxIndex        *hexutil.Uint
}

// StdTraceConfig holds extra parameters to standard-json trace functions.
type StdTraceConfig struct {
	logger.Config
	Reexec          *uint64
	TxHash          common.Hash
	BorTraceEnabled *bool
}

// txTraceResult is the result of a single transaction trace.
type txTraceResult struct {
	TxHash common.Hash `json:"txHash"`           // transaction hash
	Result interface{} `json:"result,omitempty"` // Trace results produced by the tracer
	Error  string      `json:"error,omitempty"`  // Trace failure produced by the tracer
}

// blockTraceTask represents a single block trace task when an entire chain is
// being traced.
type blockTraceTask struct {
	statedb *state.StateDB   // Intermediate state prepped for tracing
	block   *types.Block     // Block to trace the transactions from
	release StateReleaseFunc // The function to release the held resource for this task
	results []*txTraceResult // Trace results produced by the task
}

// blockTraceResult represents the results of tracing a single block when an entire
// chain is being traced.
type blockTraceResult struct {
	Block  hexutil.Uint64   `json:"block"`  // Block number corresponding to this trace
	Hash   common.Hash      `json:"hash"`   // Block hash corresponding to this trace
	Traces []*txTraceResult `json:"traces"` // Trace results produced by the task
}

// txTraceTask represents a single transaction trace task when an entire block
// is being traced.
type txTraceTask struct {
	statedb *state.StateDB // Intermediate state prepped for tracing
	index   int            // Transaction offset in the block
}

// TraceChain returns the structured logs created during the execution of EVM
// between two blocks (excluding start) and returns them as a JSON object.
func (api *API) TraceChain(ctx context.Context, start, end rpc.BlockNumber, config *TraceConfig) (*rpc.Subscription, error) { // Fetch the block interval that we want to trace
	from, err := api.blockByNumber(ctx, start)
	if err != nil {
		return nil, err
	}

	to, err := api.blockByNumber(ctx, end)
	if err != nil {
		return nil, err
	}

	if from.Number().Cmp(to.Number()) >= 0 {
		return nil, fmt.Errorf("end block (#%d) needs to come after start block (#%d)", end, start)
	}
	// Tracing a chain is a **long** operation, only do with subscriptions
	notifier, supported := rpc.NotifierFromContext(ctx)
	if !supported {
		return &rpc.Subscription{}, rpc.ErrNotificationsUnsupported
	}

	sub := notifier.CreateSubscription()

	// nolint : contextcheck
	resCh := api.traceChain(from, to, config, notifier.Closed())

	go func() {
		for result := range resCh {
			_ = notifier.Notify(sub.ID, result)
		}
	}()

	return sub, nil
}

// traceChain configures a new tracer according to the provided configuration, and
// executes all the transactions contained within. The tracing chain range includes
// the end block but excludes the start one. The return value will be one item per
// transaction, dependent on the requested tracer.
// The tracing procedure should be aborted in case the closed signal is received.
// nolint:gocognit
func (api *API) traceChain(start, end *types.Block, config *TraceConfig, closed <-chan interface{}) chan *blockTraceResult {
	if config == nil {
		config = &TraceConfig{
			BorTraceEnabled: defaultBorTraceEnabled,
			BorTx:           newBoolPtr(false),
		}
	}

	if config.BorTraceEnabled == nil {
		config.BorTraceEnabled = defaultBorTraceEnabled
	}

	reexec := defaultTraceReexec
	if config != nil && config.Reexec != nil {
		reexec = *config.Reexec
	}

	blocks := int(end.NumberU64() - start.NumberU64())
	threads := runtime.NumCPU()

	if threads > blocks {
		threads = blocks
	}

	var (
		pend    = new(sync.WaitGroup)
		ctx     = context.Background()
		taskCh  = make(chan *blockTraceTask, threads)
		resCh   = make(chan *blockTraceTask, threads)
		tracker = newStateTracker(maximumPendingTraceStates, start.NumberU64())
	)

	for th := 0; th < threads; th++ {
		pend.Add(1)

		go func() {
			defer pend.Done()

			// Fetch and execute the block trace taskCh
			for task := range taskCh {
				var (
					signer   = types.MakeSigner(api.backend.ChainConfig(), task.block.Number(), task.block.Time())
					blockCtx = core.NewEVMBlockContext(task.block.Header(), api.chainContext(ctx), nil)
				)
				// Trace all the transactions contained within
				txs, stateSyncPresent, stateSyncHash := api.getAllBlockTransactions(ctx, task.block)
				if !*config.BorTraceEnabled && stateSyncPresent {
					txs = txs[:len(txs)-1]
					stateSyncPresent = false
				}

				for i, tx := range txs {
					msg, _ := core.TransactionToMessage(tx, signer, task.block.BaseFee())
					txHash := tx.Hash()
					if stateSyncPresent && i == len(txs)-1 {
						txHash = stateSyncHash
					}
					txctx := &Context{
						BlockHash:   task.block.Hash(),
						BlockNumber: task.block.Number(),
						TxIndex:     i,
						TxHash:      txHash,
					}

					var res interface{}

					var err error

					if stateSyncPresent && i == len(txs)-1 {
						if *config.BorTraceEnabled {
							config.BorTx = newBoolPtr(true)
						}
					}

					res, err = api.traceTx(ctx, msg, txctx, blockCtx, task.statedb, config)
					if err != nil {
						task.results[i] = &txTraceResult{TxHash: txHash, Error: err.Error()}
						log.Warn("Tracing failed", "hash", txHash, "block", task.block.NumberU64(), "err", err)

						break
					}
					// Only delete empty objects if EIP158/161 (a.k.a Spurious Dragon) is in effect
					task.statedb.Finalise(api.backend.ChainConfig().IsEIP158(task.block.Number()))
					task.results[i] = &txTraceResult{TxHash: txHash, Result: res}
				}
				// Tracing state is used up, queue it for de-referencing. Note the
				// state is the parent state of trace block, use block.number-1 as
				// the state number.
				tracker.releaseState(task.block.NumberU64()-1, task.release)

				// Stream the result back to the result catcher or abort on teardown
				select {
				case resCh <- task:
				case <-closed:
					return
				}
			}
		}()
	}
	// Start a goroutine to feed all the blocks into the tracers
	go func() {
		var (
			logged  time.Time
			begin   = time.Now()
			number  uint64
			traced  uint64
			failed  error
			statedb *state.StateDB
			release StateReleaseFunc
		)
		// Ensure everything is properly cleaned up on any exit path
		defer func() {
			close(taskCh)
			pend.Wait()

			// Clean out any pending release functions of trace states.
			tracker.callReleases()

			// Log the chain result
			switch {
			case failed != nil:
				log.Warn("Chain tracing failed", "start", start.NumberU64(), "end", end.NumberU64(), "transactions", traced, "elapsed", time.Since(begin), "err", failed)
			case number < end.NumberU64():
				log.Warn("Chain tracing aborted", "start", start.NumberU64(), "end", end.NumberU64(), "abort", number, "transactions", traced, "elapsed", time.Since(begin))
			default:
				log.Info("Chain tracing finished", "start", start.NumberU64(), "end", end.NumberU64(), "transactions", traced, "elapsed", time.Since(begin))
			}

			close(resCh)
		}()
		// Feed all the blocks both into the tracer, as well as fast process concurrently
		for number = start.NumberU64(); number < end.NumberU64(); number++ {
			// Stop tracing if interruption was requested
			select {
			case <-closed:
				return
			default:
			}
			// Print progress logs if long enough time elapsed
			if time.Since(logged) > 8*time.Second {
				logged = time.Now()
				log.Info("Tracing chain segment", "start", start.NumberU64(), "end", end.NumberU64(), "current", number, "transactions", traced, "elapsed", time.Since(begin))
			}
			// Retrieve the parent block and target block for tracing.
			block, err := api.blockByNumber(ctx, rpc.BlockNumber(number))
			if err != nil {
				failed = err
				break
			}

			next, err := api.blockByNumber(ctx, rpc.BlockNumber(number+1))
			if err != nil {
				failed = err
				break
			}
			// Make sure the state creator doesn't go too far. Too many unprocessed
			// trace state may cause the oldest state to become stale(e.g. in
			// path-based scheme).
			if err = tracker.wait(number); err != nil {
				failed = err
				break
			}
			// Prepare the statedb for tracing. Don't use the live database for
			// tracing to avoid persisting state junks into the database. Switch
			// over to `preferDisk` mode only if the memory usage exceeds the
			// limit, the trie database will be reconstructed from scratch only
			// if the relevant state is available in disk.
			var preferDisk bool

			if statedb != nil {
				s1, s2, s3 := statedb.Database().TrieDB().Size()
				preferDisk = s1+s2+s3 > defaultTracechainMemLimit
			}

			statedb, release, err = api.backend.StateAtBlock(ctx, block, reexec, statedb, false, preferDisk)
			if err != nil {
				failed = err
				break
			}
			// Clean out any pending release functions of trace state. Note this
			// step must be done after constructing tracing state, because the
			// tracing state of block next depends on the parent state and construction
			// may fail if we release too early.
			tracker.callReleases()

			// Send the block over to the concurrent tracers (if not in the fast-forward phase)
			txs := next.Transactions()
			select {
			case taskCh <- &blockTraceTask{statedb: statedb.Copy(), block: next, release: release, results: make([]*txTraceResult, len(txs))}:
			case <-closed:
				tracker.releaseState(number, release)
				return
			}

			traced += uint64(len(txs))
		}
	}()

	// Keep reading the trace results and stream them to result channel.
	retCh := make(chan *blockTraceResult)
	go func() {
		defer close(retCh)

		var (
			next = start.NumberU64() + 1
			done = make(map[uint64]*blockTraceResult)
		)

		for res := range resCh {
			// Queue up next received result
			result := &blockTraceResult{
				Block:  hexutil.Uint64(res.block.NumberU64()),
				Hash:   res.block.Hash(),
				Traces: res.results,
			}
			done[uint64(result.Block)] = result

			// Stream completed traces to the result channel
			for result, ok := done[next]; ok; result, ok = done[next] {
				if len(result.Traces) > 0 || next == end.NumberU64() {
					// It will be blocked in case the channel consumer doesn't take the
					// tracing result in time(e.g. the websocket connect is not stable)
					// which will eventually block the entire chain tracer. It's the
					// expected behavior to not waste node resources for a non-active user.
					retCh <- result
				}

				delete(done, next)

				next++
			}
		}
	}()

	return retCh
}

func newBoolPtr(bb bool) *bool {
	b := bb
	return &b
}

// TraceBlockByNumber returns the structured logs created during the execution of
// EVM and returns them as a JSON object.
func (api *API) TraceBlockByNumber(ctx context.Context, number rpc.BlockNumber, config *TraceConfig) ([]*txTraceResult, error) {
	block, err := api.blockByNumber(ctx, number)
	if err != nil {
		return nil, err
	}

	return api.traceBlock(ctx, block, config)
}

// TraceBlockByHash returns the structured logs created during the execution of
// EVM and returns them as a JSON object.
func (api *API) TraceBlockByHash(ctx context.Context, hash common.Hash, config *TraceConfig) ([]*txTraceResult, error) {
	block, err := api.blockByHash(ctx, hash)
	if err != nil {
		return nil, err
	}

	return api.traceBlock(ctx, block, config)
}

// TraceBlock returns the structured logs created during the execution of EVM
// and returns them as a JSON object.
func (api *API) TraceBlock(ctx context.Context, blob hexutil.Bytes, config *TraceConfig) ([]*txTraceResult, error) {
	block := new(types.Block)
	if err := rlp.DecodeBytes(blob, block); err != nil {
		return nil, fmt.Errorf("could not decode block: %v", err)
	}

	return api.traceBlock(ctx, block, config)
}

// TraceBlockFromFile returns the structured logs created during the execution of
// EVM and returns them as a JSON object.
func (api *API) TraceBlockFromFile(ctx context.Context, file string, config *TraceConfig) ([]*txTraceResult, error) {
	blob, err := os.ReadFile(file)
	if err != nil {
		return nil, fmt.Errorf("could not read file: %v", err)
	}

	return api.TraceBlock(ctx, blob, config)
}

// TraceBadBlock returns the structured logs created during the execution of
// EVM against a block pulled from the pool of bad ones and returns them as a JSON
// object.
func (api *API) TraceBadBlock(ctx context.Context, hash common.Hash, config *TraceConfig) ([]*txTraceResult, error) {
	block := rawdb.ReadBadBlock(api.backend.ChainDb(), hash)
	if block == nil {
		return nil, fmt.Errorf("bad block %#x not found", hash)
	}

	return api.traceBlock(ctx, block, config)
}

// StandardTraceBlockToFile dumps the structured logs created during the
// execution of EVM to the local file system and returns a list of files
// to the caller.
func (api *API) StandardTraceBlockToFile(ctx context.Context, hash common.Hash, config *StdTraceConfig) ([]string, error) {
	block, err := api.blockByHash(ctx, hash)
	if err != nil {
		return nil, err
	}

	return api.standardTraceBlockToFile(ctx, block, config)
}

func prepareCallMessage(msg core.Message) statefull.Callmsg {
	return statefull.Callmsg{
		CallMsg: ethereum.CallMsg{
			From:       msg.From,
			To:         msg.To,
			Gas:        msg.GasLimit,
			GasPrice:   msg.GasPrice,
			GasFeeCap:  msg.GasFeeCap,
			GasTipCap:  msg.GasTipCap,
			Value:      msg.Value,
			Data:       msg.Data,
			AccessList: msg.AccessList,
		}}
}

// IntermediateRoots executes a block (bad- or canon- or side-), and returns a list
// of intermediate roots: the stateroot after each transaction.
func (api *API) IntermediateRoots(ctx context.Context, hash common.Hash, config *TraceConfig) ([]common.Hash, error) {
	if config == nil {
		config = &TraceConfig{
			BorTraceEnabled: defaultBorTraceEnabled,
			BorTx:           newBoolPtr(false),
		}
	}

	if config.BorTraceEnabled == nil {
		config.BorTraceEnabled = defaultBorTraceEnabled
	}

	block, _ := api.blockByHash(ctx, hash)
	if block == nil {
		// Check in the bad blocks
		block = rawdb.ReadBadBlock(api.backend.ChainDb(), hash)
	}

	if block == nil {
		return nil, fmt.Errorf("block %#x not found", hash)
	}

	if block.NumberU64() == 0 {
		return nil, errors.New("genesis is not traceable")
	}

	parent, err := api.blockByNumberAndHash(ctx, rpc.BlockNumber(block.NumberU64()-1), block.ParentHash())
	if err != nil {
		return nil, err
	}

	reexec := defaultTraceReexec
	if config != nil && config.Reexec != nil {
		reexec = *config.Reexec
	}

	statedb, release, err := api.backend.StateAtBlock(ctx, parent, reexec, nil, true, false)
	if err != nil {
		return nil, err
	}

	defer release()

	var (
		roots              []common.Hash
		signer             = types.MakeSigner(api.backend.ChainConfig(), block.Number(), block.Time())
		chainConfig        = api.backend.ChainConfig()
		vmctx              = core.NewEVMBlockContext(block.Header(), api.chainContext(ctx), nil)
		deleteEmptyObjects = chainConfig.IsEIP158(block.Number())
	)

	txs, stateSyncPresent, stateSyncHash := api.getAllBlockTransactions(ctx, block)
	for i, tx := range txs {
		if err := ctx.Err(); err != nil {
			return nil, err
		}

		var (
			msg, _    = core.TransactionToMessage(tx, signer, block.BaseFee())
			txContext = core.NewEVMTxContext(msg)
			vmenv     = vm.NewEVM(vmctx, txContext, statedb, chainConfig, vm.Config{})
		)

		//nolint: nestif
		if stateSyncPresent && i == len(txs)-1 {
			if *config.BorTraceEnabled {
				callmsg := prepareCallMessage(*msg)
				statedb.SetTxContext(stateSyncHash, i)
				if _, err := statefull.ApplyMessage(ctx, callmsg, statedb, block.Header(), api.backend.ChainConfig(), api.chainContext(ctx)); err != nil {
					log.Warn("Tracing intermediate roots did not complete", "txindex", i, "txhash", stateSyncHash, "err", err)
					// We intentionally don't return the error here: if we do, then the RPC server will not
					// return the roots. Most likely, the caller already knows that a certain transaction fails to
					// be included, but still want the intermediate roots that led to that point.
					// It may happen the tx_N causes an erroneous state, which in turn causes tx_N+M to not be
					// executable.
					// N.B: This should never happen while tracing canon blocks, only when tracing bad blocks.
					return roots, nil
				}
			} else {
				break
			}
		} else {
			statedb.SetTxContext(tx.Hash(), i)
			// nolint : contextcheck
			if _, err := core.ApplyMessage(vmenv, msg, new(core.GasPool).AddGas(msg.GasLimit), context.Background()); err != nil {
				log.Warn("Tracing intermediate roots did not complete", "txindex", i, "txhash", tx.Hash(), "err", err)
				// We intentionally don't return the error here: if we do, then the RPC server will not
				// return the roots. Most likely, the caller already knows that a certain transaction fails to
				// be included, but still want the intermediate roots that led to that point.
				// It may happen the tx_N causes an erroneous state, which in turn causes tx_N+M to not be
				// executable.
				// N.B: This should never happen while tracing canon blocks, only when tracing bad blocks.
				return roots, nil
			}
		}

		// calling IntermediateRoot will internally call Finalize on the state
		// so any modifications are written to the trie
		roots = append(roots, statedb.IntermediateRoot(deleteEmptyObjects))
	}

	return roots, nil
}

// StandardTraceBadBlockToFile dumps the structured logs created during the
// execution of EVM against a block pulled from the pool of bad ones to the
// local file system and returns a list of files to the caller.
func (api *API) StandardTraceBadBlockToFile(ctx context.Context, hash common.Hash, config *StdTraceConfig) ([]string, error) {
	block := rawdb.ReadBadBlock(api.backend.ChainDb(), hash)
	if block == nil {
		return nil, fmt.Errorf("bad block %#x not found", hash)
	}

	return api.standardTraceBlockToFile(ctx, block, config)
}

// traceBlock configures a new tracer according to the provided configuration, and
// executes all the transactions contained within. The return value will be one item
// per transaction, dependent on the requested tracer.
// We always run parallel execution
// One thread runs along and executes txs without tracing enabled to generate their prestate.
// Worker threads take the tasks and the prestate and trace them.
func (api *API) traceBlock(ctx context.Context, block *types.Block, config *TraceConfig) ([]*txTraceResult, error) {
	if config == nil {
		config = &TraceConfig{
			BorTraceEnabled: defaultBorTraceEnabled,
			BorTx:           newBoolPtr(false),
		}
	}

	if config.BorTraceEnabled == nil {
		config.BorTraceEnabled = defaultBorTraceEnabled
	}

	if block.NumberU64() == 0 {
		return nil, errors.New("genesis is not traceable")
	}
	// Prepare base state
	parent, err := api.blockByNumberAndHash(ctx, rpc.BlockNumber(block.NumberU64()-1), block.ParentHash())
	if err != nil {
		return nil, err
	}

	reexec := defaultTraceReexec
	if config != nil && config.Reexec != nil {
		reexec = *config.Reexec
	}

	path := defaultPath
	if config != nil && config.Path != nil {
		path = *config.Path
	}

	ioflag := defaultIOFlag
	if allowIOTracing && config != nil && config.IOFlag != nil {
		ioflag = *config.IOFlag
	}

	statedb, release, err := api.backend.StateAtBlock(ctx, parent, reexec, nil, true, false)
	if err != nil {
		return nil, err
	}

	defer release()

	// create and add empty mvHashMap in statedb as StateAtBlock does not have mvHashmap in it.
	if ioflag {
		statedb.AddEmptyMVHashMap()
	}

	// Execute all the transaction contained within the block concurrently
	var (
		txs, stateSyncPresent, stateSyncHash = api.getAllBlockTransactions(ctx, block)
		blockHash                            = block.Hash()
		blockCtx                             = core.NewEVMBlockContext(block.Header(), api.chainContext(ctx), nil)
		signer                               = types.MakeSigner(api.backend.ChainConfig(), block.Number(), block.Time())
		results                              = make([]*txTraceResult, len(txs))
		pend                                 sync.WaitGroup
	)

	threads := runtime.NumCPU()
	if threads > len(txs) {
		threads = len(txs)
	}

	jobs := make(chan *txTraceTask, threads)

	for th := 0; th < threads; th++ {
		pend.Add(1)

		go func() {
			defer pend.Done()
			// Fetch and execute the next transaction trace tasks
			for task := range jobs {
				msg, _ := core.TransactionToMessage(txs[task.index], signer, block.BaseFee())
				txHash := txs[task.index].Hash()
				if stateSyncPresent && task.index == len(txs)-1 {
					txHash = stateSyncHash
				}
				txctx := &Context{
					BlockHash:   blockHash,
					BlockNumber: block.Number(),
					TxIndex:     task.index,
					TxHash:      txHash,
				}

				var res interface{}

				var err error

				if stateSyncPresent && task.index == len(txs)-1 {
					if *config.BorTraceEnabled {
						// avoid data race
						newConfig := *config
						newConfig.BorTx = newBoolPtr(true)
						res, err = api.traceTx(ctx, msg, txctx, blockCtx, task.statedb, &newConfig)
					} else {
						break
					}
				} else {
					res, err = api.traceTx(ctx, msg, txctx, blockCtx, task.statedb, config)
				}

				if err != nil {
					results[task.index] = &txTraceResult{TxHash: txHash, Error: err.Error()}
					continue
				}
				results[task.index] = &txTraceResult{TxHash: txHash, Result: res}
			}
		}()
	}

	var IOdump string

	var RWstruct []state.DumpStruct

	var london bool

	if ioflag {
		IOdump = "TransactionIndex, Incarnation, VersionTxIdx, VersionInc, Path, Operation\n"
		RWstruct = []state.DumpStruct{}
	}
	// Feed the transactions into the tracers and return
	var failed error

	if ioflag {
		london = api.backend.ChainConfig().IsLondon(block.Number())
	}

txloop:
	for i, tx := range txs {
		if ioflag {
			// copy of statedb
			statedb = statedb.Copy()
		}

		// Send the trace task over for execution
		task := &txTraceTask{statedb: statedb.Copy(), index: i}
		select {
		case <-ctx.Done():
			failed = ctx.Err()
			break txloop
		case jobs <- task:
		}

		// Generate the next state snapshot fast without tracing
		msg, _ := core.TransactionToMessage(tx, signer, block.BaseFee())
		statedb.SetTxContext(tx.Hash(), i)
		vmenv := vm.NewEVM(blockCtx, core.NewEVMTxContext(msg), statedb, api.backend.ChainConfig(), vm.Config{})

		// nolint: nestif
		if !ioflag {
			//nolint: nestif
			if stateSyncPresent && i == len(txs)-1 {
				if *config.BorTraceEnabled {
					callmsg := prepareCallMessage(*msg)
					// nolint : contextcheck
					if _, err := statefull.ApplyBorMessage(vmenv, callmsg); err != nil {
						failed = err
						break txloop
					}
				} else {
					break txloop
				}
			} else {
				// nolint : contextcheck
				if _, err := core.ApplyMessage(vmenv, msg, new(core.GasPool).AddGas(msg.GasLimit), context.Background()); err != nil {
					failed = err
					break txloop
				}
				// Finalize the state so any modifications are written to the trie
				// Only delete empty objects if EIP158/161 (a.k.a Spurious Dragon) is in effect
				statedb.Finalise(vmenv.ChainConfig().IsEIP158(block.Number()))
			}
		} else {
			coinbaseBalance := statedb.GetBalance(blockCtx.Coinbase)
			// nolint : contextcheck
			result, err := core.ApplyMessageNoFeeBurnOrTip(vmenv, *msg, new(core.GasPool).AddGas(msg.GasLimit), context.Background())

			if err != nil {
				failed = err
				break
			}

			if london {
				statedb.AddBalance(result.BurntContractAddress, result.FeeBurnt)
			}

			statedb.AddBalance(blockCtx.Coinbase, result.FeeTipped)
			output1 := new(big.Int).SetBytes(result.SenderInitBalance.Bytes())
			output2 := new(big.Int).SetBytes(coinbaseBalance.Bytes())

			// Deprecating transfer log and will be removed in future fork. PLEASE DO NOT USE this transfer log going forward. Parameters won't get updated as expected going forward with EIP1559
			// add transfer log
			core.AddFeeTransferLog(
				statedb,

				msg.From,
				blockCtx.Coinbase,

				result.FeeTipped,
				result.SenderInitBalance,
				coinbaseBalance,
				output1.Sub(output1, result.FeeTipped),
				output2.Add(output2, result.FeeTipped),
			)

			// Finalize the state so any modifications are written to the trie
			// Only delete empty objects if EIP158/161 (a.k.a Spurious Dragon) is in effect
			statedb.Finalise(vmenv.ChainConfig().IsEIP158(block.Number()))
			statedb.FlushMVWriteSet()

			structRead := statedb.GetReadMapDump()
			structWrite := statedb.GetWriteMapDump()

			RWstruct = append(RWstruct, structRead...)
			RWstruct = append(RWstruct, structWrite...)
		}
	}

	if ioflag {
		for _, val := range RWstruct {
			IOdump += fmt.Sprintf("%v , %v, %v , %v, ", val.TxIdx, val.TxInc, val.VerIdx, val.VerInc) + hex.EncodeToString(val.Path) + ", " + val.Op
		}

		// make sure that the file exists and write IOdump
		err = os.WriteFile(filepath.Join(path, "data.csv"), []byte(fmt.Sprint(IOdump)), 0600)
		if err != nil {
			return nil, err
		}
	}

	close(jobs)
	pend.Wait()

	// If execution failed in between, abort
	if failed != nil {
		return nil, failed
	}

	if !*config.BorTraceEnabled && stateSyncPresent {
		return results[:len(results)-1], nil
	} else {
		return results, nil
	}
}

// standardTraceBlockToFile configures a new tracer which uses standard JSON output,
// and traces either a full block or an individual transaction. The return value will
// be one filename per transaction traced.
func (api *API) standardTraceBlockToFile(ctx context.Context, block *types.Block, config *StdTraceConfig) ([]string, error) {
	if config == nil {
		config = &StdTraceConfig{
			BorTraceEnabled: defaultBorTraceEnabled,
		}
	}

	if config.BorTraceEnabled == nil {
		config.BorTraceEnabled = defaultBorTraceEnabled
	}
	// If we're tracing a single transaction, make sure it's present
	if config != nil && config.TxHash != (common.Hash{}) {
		if !api.containsTx(ctx, block, config.TxHash) {
			return nil, fmt.Errorf("transaction %#x not found in block", config.TxHash)
		}
	}

	if block.NumberU64() == 0 {
		return nil, errors.New("genesis is not traceable")
	}

	parent, err := api.blockByNumberAndHash(ctx, rpc.BlockNumber(block.NumberU64()-1), block.ParentHash())
	if err != nil {
		return nil, err
	}

	reexec := defaultTraceReexec
	if config != nil && config.Reexec != nil {
		reexec = *config.Reexec
	}

	statedb, release, err := api.backend.StateAtBlock(ctx, parent, reexec, nil, true, false)
	if err != nil {
		return nil, err
	}

	defer release()

	// Retrieve the tracing configurations, or use default values
	var (
		logConfig logger.Config
		txHash    common.Hash
	)

	if config != nil {
		logConfig = config.Config
		txHash = config.TxHash
	}

	logConfig.Debug = true

	// Execute transaction, either tracing all or just the requested one
	var (
		dumps       []string
		signer      = types.MakeSigner(api.backend.ChainConfig(), block.Number(), block.Time())
		chainConfig = api.backend.ChainConfig()
		vmctx       = core.NewEVMBlockContext(block.Header(), api.chainContext(ctx), nil)
		canon       = true
	)
	// Check if there are any overrides: the caller may wish to enable a future
	// fork when executing this block. Note, such overrides are only applicable to the
	// actual specified block, not any preceding blocks that we have to go through
	// in order to obtain the state.
	// Therefore, it's perfectly valid to specify `"futureForkBlock": 0`, to enable `futureFork`
	if config != nil && config.Overrides != nil {
		// Note: This copies the config, to not screw up the main config
		chainConfig, canon = overrideConfig(chainConfig, config.Overrides)
	}

	txs, stateSyncPresent, stateSyncHash := api.getAllBlockTransactions(ctx, block)
	if !*config.BorTraceEnabled && stateSyncPresent {
		txs = txs[:len(txs)-1]
		stateSyncPresent = false
	}

	for i, tx := range txs {
		// Prepare the transaction for un-traced execution
		var (
			msg, _    = core.TransactionToMessage(tx, signer, block.BaseFee())
			txContext = core.NewEVMTxContext(msg)
			vmConf    vm.Config
			dump      *os.File
			writer    *bufio.Writer
			err       error
		)
		// If the transaction needs tracing, swap out the configs
		if tx.Hash() == txHash || txHash == (common.Hash{}) || txHash == stateSyncHash {
			// Generate a unique temporary file to dump it into
			prefix := fmt.Sprintf("block_%#x-%d-%#x-", block.Hash().Bytes()[:4], i, tx.Hash().Bytes()[:4])
			if !canon {
				prefix = fmt.Sprintf("%valt-", prefix)
			}

			dump, err = os.CreateTemp(os.TempDir(), prefix)
			if err != nil {
				return nil, err
			}

			dumps = append(dumps, dump.Name())

			// Swap out the noop logger to the standard tracer
			writer = bufio.NewWriter(dump)
			vmConf = vm.Config{
				Tracer:                  logger.NewJSONLogger(&logConfig, writer),
				EnablePreimageRecording: true,
			}
		}
		// Execute the transaction and flush any traces to disk
		vmenv := vm.NewEVM(vmctx, txContext, statedb, chainConfig, vmConf)

		//nolint: nestif
		if stateSyncPresent && i == len(txs)-1 {
			if *config.BorTraceEnabled {
				callmsg := prepareCallMessage(*msg)
				statedb.SetTxContext(stateSyncHash, i)
				_, err = statefull.ApplyBorMessage(vmenv, callmsg)

				if writer != nil {
					writer.Flush()
				}
			}
		} else {
			statedb.SetTxContext(tx.Hash(), i)
			// nolint : contextcheck
			_, err = core.ApplyMessage(vmenv, msg, new(core.GasPool).AddGas(msg.GasLimit), context.Background())

			if writer != nil {
				writer.Flush()
			}
		}

		if dump != nil {
			dump.Close()
			log.Info("Wrote standard trace", "file", dump.Name())
		}

		if err != nil {
			return dumps, err
		}
		// Finalize the state so any modifications are written to the trie
		// Only delete empty objects if EIP158/161 (a.k.a Spurious Dragon) is in effect
		statedb.Finalise(vmenv.ChainConfig().IsEIP158(block.Number()))

		// If we've traced the transaction we were looking for, abort
		if tx.Hash() == txHash {
			break
		}
	}

	return dumps, nil
}

// containsTx reports whether the transaction with a certain hash
// is contained within the specified block.
func (api *API) containsTx(ctx context.Context, block *types.Block, hash common.Hash) bool {
	txs, _, stateSyncHash := api.getAllBlockTransactions(ctx, block)
	for _, tx := range txs {
		if tx.Hash() == hash || stateSyncHash == hash {
			return true
		}
	}

	return false
}

// TraceTransaction returns the structured logs created during the execution of EVM
// and returns them as a JSON object.
func (api *API) TraceTransaction(ctx context.Context, hash common.Hash, config *TraceConfig) (interface{}, error) {
<<<<<<< HEAD
	if config == nil {
		config = &TraceConfig{
			BorTraceEnabled: defaultBorTraceEnabled,
			BorTx:           newBoolPtr(false),
		}
	}

	if config.BorTraceEnabled == nil {
		config.BorTraceEnabled = defaultBorTraceEnabled
	}

	tx, blockHash, blockNumber, index, err := api.backend.GetTransaction(ctx, hash)
	if tx == nil {
		// For BorTransaction, there will be no trace available
		tx, _, _, _ = rawdb.ReadBorTransaction(api.backend.ChainDb(), hash)
		if tx != nil {
			return &ethapi.ExecutionResult{
				StructLogs: make([]ethapi.StructLogRes, 0),
			}, nil
		} else {
			return nil, errTxNotFound
		}
	}

=======
	found, _, blockHash, blockNumber, index, err := api.backend.GetTransaction(ctx, hash)
>>>>>>> c5ba367e
	if err != nil {
		return nil, ethapi.NewTxIndexingError()
	}
<<<<<<< HEAD
=======
	// Only mined txes are supported
	if !found {
		return nil, errTxNotFound
	}
>>>>>>> c5ba367e
	// It shouldn't happen in practice.
	if blockNumber == 0 {
		return nil, errors.New("genesis is not traceable")
	}

	reexec := defaultTraceReexec
	if config != nil && config.Reexec != nil {
		reexec = *config.Reexec
	}

	block, err := api.blockByNumberAndHash(ctx, rpc.BlockNumber(blockNumber), blockHash)
	if err != nil {
		return nil, err
	}

	msg, vmctx, statedb, release, err := api.backend.StateAtTransaction(ctx, block, int(index), reexec)
	if err != nil {
		return nil, err
	}

	defer release()

	txctx := &Context{
		BlockHash:   blockHash,
		BlockNumber: block.Number(),
		TxIndex:     int(index),
		TxHash:      hash,
	}

	return api.traceTx(ctx, msg, txctx, vmctx, statedb, config)
}

// TraceCall lets you trace a given eth_call. It collects the structured logs
// created during the execution of EVM if the given transaction was added on
// top of the provided block and returns them as a JSON object.
// If no transaction index is specified, the trace will be conducted on the state
// after executing the specified block. However, if a transaction index is provided,
// the trace will be conducted on the state after executing the specified transaction
// within the specified block.
func (api *API) TraceCall(ctx context.Context, args ethapi.TransactionArgs, blockNrOrHash rpc.BlockNumberOrHash, config *TraceCallConfig) (interface{}, error) {
	// Try to retrieve the specified block
	var (
		err     error
		block   *types.Block
		statedb *state.StateDB
		release StateReleaseFunc
	)

	if hash, ok := blockNrOrHash.Hash(); ok {
		block, err = api.blockByHash(ctx, hash)
	} else if number, ok := blockNrOrHash.Number(); ok {
		if number == rpc.PendingBlockNumber {
			// We don't have access to the miner here. For tracing 'future' transactions,
			// it can be done with block- and state-overrides instead, which offers
			// more flexibility and stability than trying to trace on 'pending', since
			// the contents of 'pending' is unstable and probably not a true representation
			// of what the next actual block is likely to contain.
			return nil, errors.New("tracing on top of pending is not supported")
		}

		block, err = api.blockByNumber(ctx, number)
	} else {
		return nil, errors.New("invalid arguments; neither block nor hash specified")
	}

	if err != nil {
		return nil, err
	}
	// try to recompute the state
	reexec := defaultTraceReexec
	if config != nil && config.Reexec != nil {
		reexec = *config.Reexec
	}

	if config != nil && config.TxIndex != nil {
		_, _, statedb, release, err = api.backend.StateAtTransaction(ctx, block, int(*config.TxIndex), reexec)
	} else {
		statedb, release, err = api.backend.StateAtBlock(ctx, block, reexec, nil, true, false)
	}
	if err != nil {
		return nil, err
	}

	defer release()

	vmctx := core.NewEVMBlockContext(block.Header(), api.chainContext(ctx), nil)

	// Apply the customization rules if required.
	if config != nil {
		if err := config.StateOverrides.Apply(statedb); err != nil {
			return nil, err
		}

		config.BlockOverrides.Apply(&vmctx)
	}
	// Execute the trace
	msg, err := args.ToMessage(api.backend.RPCGasCap(), vmctx.BaseFee)
	if err != nil {
		return nil, err
	}

	var traceConfig *TraceConfig
	if config != nil {
		traceConfig = &config.TraceConfig
	}

	return api.traceTx(ctx, msg, new(Context), vmctx, statedb, traceConfig)
}

// traceTx configures a new tracer according to the provided configuration, and
// executes the given message in the provided environment. The return value will
// be tracer dependent.
func (api *API) traceTx(ctx context.Context, message *core.Message, txctx *Context, vmctx vm.BlockContext, statedb *state.StateDB, config *TraceConfig) (interface{}, error) {
	if config == nil {
		config = &TraceConfig{
			BorTraceEnabled: defaultBorTraceEnabled,
			BorTx:           newBoolPtr(false),
		}
	}

	if config.BorTraceEnabled == nil {
		config.BorTraceEnabled = defaultBorTraceEnabled
	}

	var (
		tracer    Tracer
		err       error
		timeout   = defaultTraceTimeout
		txContext = core.NewEVMTxContext(message)
	)

	if config == nil {
		config = &TraceConfig{}
	}
	// Default tracer is the struct logger
	tracer = logger.NewStructLogger(config.Config)
	if config.Tracer != nil {
		tracer, err = DefaultDirectory.New(*config.Tracer, txctx, config.TracerConfig)
		if err != nil {
			return nil, err
		}
	}

	vmenv := vm.NewEVM(vmctx, txContext, statedb, api.backend.ChainConfig(), vm.Config{Tracer: tracer, NoBaseFee: true})

	// Define a meaningful timeout of a single transaction trace
	if config.Timeout != nil {
		if timeout, err = time.ParseDuration(*config.Timeout); err != nil {
			return nil, err
		}
	}

	deadlineCtx, cancel := context.WithTimeout(ctx, timeout)

	go func() {
		<-deadlineCtx.Done()

		if errors.Is(deadlineCtx.Err(), context.DeadlineExceeded) {
			tracer.Stop(errors.New("execution timeout"))
			// Stop evm execution. Note cancellation is not necessarily immediate.
			vmenv.Cancel()
		}
	}()

	defer cancel()

	// Call Prepare to clear out the statedb access list
	statedb.SetTxContext(txctx.TxHash, txctx.TxIndex)

	if config.BorTx == nil {
		config.BorTx = newBoolPtr(false)
	}

	if *config.BorTx {
		callmsg := prepareCallMessage(*message)
		// nolint : contextcheck
		if _, err := statefull.ApplyBorMessage(vmenv, callmsg); err != nil {
			return nil, fmt.Errorf("tracing failed: %w", err)
		}
	} else {
		// nolint : contextcheck
		if _, err = core.ApplyMessage(vmenv, message, new(core.GasPool).AddGas(message.GasLimit), context.Background()); err != nil {
			return nil, fmt.Errorf("tracing failed: %w", err)
		}
	}

	return tracer.GetResult()
}

// APIs return the collection of RPC services the tracer package offers.
func APIs(backend Backend) []rpc.API {
	// Append all the local APIs and return
	return []rpc.API{
		{
			Namespace: "debug",
			Service:   NewAPI(backend),
		},
	}
}

// overrideConfig returns a copy of original with forks enabled by override enabled,
// along with a boolean that indicates whether the copy is canonical (equivalent to the original).
// Note: the Clique-part is _not_ deep copied
func overrideConfig(original *params.ChainConfig, override *params.ChainConfig) (*params.ChainConfig, bool) {
	chainConfigCopy := new(params.ChainConfig)
	*chainConfigCopy = *original
	canon := true

	// Apply forks (after Berlin) to the chainConfigCopy.
	if block := override.BerlinBlock; block != nil {
		chainConfigCopy.BerlinBlock = block
		canon = false
	}
	if timestamp := override.VerkleBlock; timestamp != nil {
		chainConfigCopy.VerkleBlock = timestamp
		canon = false
	}

	if block := override.LondonBlock; block != nil {
		chainConfigCopy.LondonBlock = block
		canon = false
	}

	if block := override.ArrowGlacierBlock; block != nil {
		chainConfigCopy.ArrowGlacierBlock = block
		canon = false
	}

	if block := override.GrayGlacierBlock; block != nil {
		chainConfigCopy.GrayGlacierBlock = block
		canon = false
	}

	if block := override.MergeNetsplitBlock; block != nil {
		chainConfigCopy.MergeNetsplitBlock = block
		canon = false
	}

	if timestamp := override.ShanghaiBlock; timestamp != nil {
		chainConfigCopy.ShanghaiBlock = timestamp
		canon = false
	}

	if timestamp := override.CancunBlock; timestamp != nil {
		chainConfigCopy.CancunBlock = timestamp
		canon = false
	}

	if timestamp := override.PragueBlock; timestamp != nil {
		chainConfigCopy.PragueBlock = timestamp
		canon = false
	}

	if timestamp := override.VerkleBlock; timestamp != nil {
		chainConfigCopy.VerkleBlock = timestamp
		canon = false
	}

	return chainConfigCopy, canon
}<|MERGE_RESOLUTION|>--- conflicted
+++ resolved
@@ -47,6 +47,7 @@
 	"github.com/ethereum/go-ethereum/params"
 	"github.com/ethereum/go-ethereum/rlp"
 	"github.com/ethereum/go-ethereum/rpc"
+	"github.com/holiman/uint256"
 )
 
 const (
@@ -918,7 +919,7 @@
 				statedb.Finalise(vmenv.ChainConfig().IsEIP158(block.Number()))
 			}
 		} else {
-			coinbaseBalance := statedb.GetBalance(blockCtx.Coinbase)
+			coinbaseBalance := big.NewInt(statedb.GetBalance(blockCtx.Coinbase).ToBig().Int64())
 			// nolint : contextcheck
 			result, err := core.ApplyMessageNoFeeBurnOrTip(vmenv, *msg, new(core.GasPool).AddGas(msg.GasLimit), context.Background())
 
@@ -928,10 +929,10 @@
 			}
 
 			if london {
-				statedb.AddBalance(result.BurntContractAddress, result.FeeBurnt)
-			}
-
-			statedb.AddBalance(blockCtx.Coinbase, result.FeeTipped)
+				statedb.AddBalance(result.BurntContractAddress, uint256.NewInt(result.FeeBurnt.Uint64()))
+			}
+
+			statedb.AddBalance(blockCtx.Coinbase, uint256.NewInt(result.FeeTipped.Uint64()))
 			output1 := new(big.Int).SetBytes(result.SenderInitBalance.Bytes())
 			output2 := new(big.Int).SetBytes(coinbaseBalance.Bytes())
 
@@ -1161,7 +1162,6 @@
 // TraceTransaction returns the structured logs created during the execution of EVM
 // and returns them as a JSON object.
 func (api *API) TraceTransaction(ctx context.Context, hash common.Hash, config *TraceConfig) (interface{}, error) {
-<<<<<<< HEAD
 	if config == nil {
 		config = &TraceConfig{
 			BorTraceEnabled: defaultBorTraceEnabled,
@@ -1173,10 +1173,10 @@
 		config.BorTraceEnabled = defaultBorTraceEnabled
 	}
 
-	tx, blockHash, blockNumber, index, err := api.backend.GetTransaction(ctx, hash)
-	if tx == nil {
+	found, _, blockHash, blockNumber, index, err := api.backend.GetTransaction(ctx, hash)
+	if !found {
 		// For BorTransaction, there will be no trace available
-		tx, _, _, _ = rawdb.ReadBorTransaction(api.backend.ChainDb(), hash)
+		tx, _, _, _ := rawdb.ReadBorTransaction(api.backend.ChainDb(), hash)
 		if tx != nil {
 			return &ethapi.ExecutionResult{
 				StructLogs: make([]ethapi.StructLogRes, 0),
@@ -1186,19 +1186,10 @@
 		}
 	}
 
-=======
-	found, _, blockHash, blockNumber, index, err := api.backend.GetTransaction(ctx, hash)
->>>>>>> c5ba367e
 	if err != nil {
 		return nil, ethapi.NewTxIndexingError()
 	}
-<<<<<<< HEAD
-=======
-	// Only mined txes are supported
-	if !found {
-		return nil, errTxNotFound
-	}
->>>>>>> c5ba367e
+
 	// It shouldn't happen in practice.
 	if blockNumber == 0 {
 		return nil, errors.New("genesis is not traceable")
