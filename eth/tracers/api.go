--- conflicted
+++ resolved
@@ -38,6 +38,7 @@
 	"github.com/ethereum/go-ethereum/core"
 	"github.com/ethereum/go-ethereum/core/rawdb"
 	"github.com/ethereum/go-ethereum/core/state"
+	"github.com/ethereum/go-ethereum/core/tracing"
 	"github.com/ethereum/go-ethereum/core/types"
 	"github.com/ethereum/go-ethereum/core/vm"
 	"github.com/ethereum/go-ethereum/eth/tracers/logger"
@@ -100,14 +101,10 @@
 	Engine() consensus.Engine
 	ChainDb() ethdb.Database
 	StateAtBlock(ctx context.Context, block *types.Block, reexec uint64, base *state.StateDB, readOnly bool, preferDisk bool) (*state.StateDB, StateReleaseFunc, error)
-<<<<<<< HEAD
-	StateAtTransaction(ctx context.Context, block *types.Block, txIndex int, reexec uint64) (*core.Message, vm.BlockContext, *state.StateDB, StateReleaseFunc, error)
+	StateAtTransaction(ctx context.Context, block *types.Block, txIndex int, reexec uint64) (*types.Transaction, vm.BlockContext, *state.StateDB, StateReleaseFunc, error)
 
 	// Bor related APIs
 	GetBorBlockTransactionWithBlockHash(ctx context.Context, txHash common.Hash, blockHash common.Hash) (*types.Transaction, common.Hash, uint64, uint64, error)
-=======
-	StateAtTransaction(ctx context.Context, block *types.Block, txIndex int, reexec uint64) (*types.Transaction, vm.BlockContext, *state.StateDB, StateReleaseFunc, error)
->>>>>>> aadddf3a
 }
 
 // API is the collection of tracing APIs exposed over the private debugging endpoint.
@@ -283,13 +280,9 @@
 
 	sub := notifier.CreateSubscription()
 
-<<<<<<< HEAD
 	// nolint : contextcheck
-	resCh := api.traceChain(from, to, config, notifier.Closed())
-
-=======
 	resCh := api.traceChain(from, to, config, sub.Err())
->>>>>>> aadddf3a
+
 	go func() {
 		for result := range resCh {
 			_ = notifier.Notify(sub.ID, result)
@@ -304,9 +297,8 @@
 // the end block but excludes the start one. The return value will be one item per
 // transaction, dependent on the requested tracer.
 // The tracing procedure should be aborted in case the closed signal is received.
-<<<<<<< HEAD
 // nolint:gocognit
-func (api *API) traceChain(start, end *types.Block, config *TraceConfig, closed <-chan interface{}) chan *blockTraceResult {
+func (api *API) traceChain(start, end *types.Block, config *TraceConfig, closed <-chan error) chan *blockTraceResult {
 	if config == nil {
 		config = &TraceConfig{
 			BorTraceEnabled: defaultBorTraceEnabled,
@@ -318,9 +310,6 @@
 		config.BorTraceEnabled = defaultBorTraceEnabled
 	}
 
-=======
-func (api *API) traceChain(start, end *types.Block, config *TraceConfig, closed <-chan error) chan *blockTraceResult {
->>>>>>> aadddf3a
 	reexec := defaultTraceReexec
 	if config != nil && config.Reexec != nil {
 		reexec = *config.Reexec
@@ -382,25 +371,15 @@
 							config.BorTx = newBoolPtr(true)
 						}
 					}
-<<<<<<< HEAD
-
-					res, err = api.traceTx(ctx, msg, txctx, blockCtx, task.statedb, config)
-=======
-					res, err := api.traceTx(ctx, tx, msg, txctx, blockCtx, task.statedb, config)
->>>>>>> aadddf3a
+
+					res, err = api.traceTx(ctx, tx, msg, txctx, blockCtx, task.statedb, config)
 					if err != nil {
 						task.results[i] = &txTraceResult{TxHash: txHash, Error: err.Error()}
 						log.Warn("Tracing failed", "hash", txHash, "block", task.block.NumberU64(), "err", err)
 
 						break
 					}
-<<<<<<< HEAD
-					// Only delete empty objects if EIP158/161 (a.k.a Spurious Dragon) is in effect
-					task.statedb.Finalise(api.backend.ChainConfig().IsEIP158(task.block.Number()))
 					task.results[i] = &txTraceResult{TxHash: txHash, Result: res}
-=======
-					task.results[i] = &txTraceResult{TxHash: tx.Hash(), Result: res}
->>>>>>> aadddf3a
 				}
 				// Tracing state is used up, queue it for de-referencing. Note the
 				// state is the parent state of trace block, use block.number-1 as
@@ -700,17 +679,14 @@
 		vmctx              = core.NewEVMBlockContext(block.Header(), api.chainContext(ctx), nil)
 		deleteEmptyObjects = chainConfig.IsEIP158(block.Number())
 	)
-<<<<<<< HEAD
-
-	txs, stateSyncPresent, stateSyncHash := api.getAllBlockTransactions(ctx, block)
-	for i, tx := range txs {
-=======
+
 	if beaconRoot := block.BeaconRoot(); beaconRoot != nil {
 		vmenv := vm.NewEVM(vmctx, vm.TxContext{}, statedb, chainConfig, vm.Config{})
 		core.ProcessBeaconBlockRoot(*beaconRoot, vmenv, statedb)
 	}
-	for i, tx := range block.Transactions() {
->>>>>>> aadddf3a
+
+	txs, stateSyncPresent, stateSyncHash := api.getAllBlockTransactions(ctx, block)
+	for i, tx := range txs {
 		if err := ctx.Err(); err != nil {
 			return nil, err
 		}
@@ -822,68 +798,19 @@
 	}
 
 	defer release()
-<<<<<<< HEAD
 
 	// create and add empty mvHashMap in statedb as StateAtBlock does not have mvHashmap in it.
 	if ioflag {
 		statedb.AddEmptyMVHashMap()
 	}
-=======
-	// JS tracers have high overhead. In this case run a parallel
-	// process that generates states in one thread and traces txes
-	// in separate worker threads.
-	if config != nil && config.Tracer != nil && *config.Tracer != "" {
-		if isJS := DefaultDirectory.IsJS(*config.Tracer); isJS {
-			return api.traceBlockParallel(ctx, block, statedb, config)
-		}
-	}
-	// Native tracers have low overhead
-	var (
-		txs       = block.Transactions()
-		blockHash = block.Hash()
-		blockCtx  = core.NewEVMBlockContext(block.Header(), api.chainContext(ctx), nil)
-		signer    = types.MakeSigner(api.backend.ChainConfig(), block.Number(), block.Time())
-		results   = make([]*txTraceResult, len(txs))
-	)
-	if beaconRoot := block.BeaconRoot(); beaconRoot != nil {
-		vmenv := vm.NewEVM(blockCtx, vm.TxContext{}, statedb, api.backend.ChainConfig(), vm.Config{})
-		core.ProcessBeaconBlockRoot(*beaconRoot, vmenv, statedb)
-	}
-	for i, tx := range txs {
-		// Generate the next state snapshot fast without tracing
-		msg, _ := core.TransactionToMessage(tx, signer, block.BaseFee())
-		txctx := &Context{
-			BlockHash:   blockHash,
-			BlockNumber: block.Number(),
-			TxIndex:     i,
-			TxHash:      tx.Hash(),
-		}
-		res, err := api.traceTx(ctx, tx, msg, txctx, blockCtx, statedb, config)
-		if err != nil {
-			return nil, err
-		}
-		results[i] = &txTraceResult{TxHash: tx.Hash(), Result: res}
-	}
-	return results, nil
-}
->>>>>>> aadddf3a
 
 	// Execute all the transaction contained within the block concurrently
 	var (
-<<<<<<< HEAD
 		txs, stateSyncPresent, stateSyncHash = api.getAllBlockTransactions(ctx, block)
 		blockHash                            = block.Hash()
-		blockCtx                             = core.NewEVMBlockContext(block.Header(), api.chainContext(ctx), nil)
 		signer                               = types.MakeSigner(api.backend.ChainConfig(), block.Number(), block.Time())
 		results                              = make([]*txTraceResult, len(txs))
 		pend                                 sync.WaitGroup
-=======
-		txs       = block.Transactions()
-		blockHash = block.Hash()
-		signer    = types.MakeSigner(api.backend.ChainConfig(), block.Number(), block.Time())
-		results   = make([]*txTraceResult, len(txs))
-		pend      sync.WaitGroup
->>>>>>> aadddf3a
 	)
 
 	threads := runtime.NumCPU()
@@ -911,7 +838,6 @@
 					TxIndex:     task.index,
 					TxHash:      txHash,
 				}
-<<<<<<< HEAD
 
 				var res interface{}
 
@@ -920,24 +846,16 @@
 				if stateSyncPresent && task.index == len(txs)-1 {
 					if *config.BorTraceEnabled {
 						// avoid data race
-						newConfig := *config
-						newConfig.BorTx = newBoolPtr(true)
-						res, err = api.traceTx(ctx, msg, txctx, blockCtx, task.statedb, &newConfig)
-					} else {
-						break
+						config.BorTx = newBoolPtr(true)
 					}
-				} else {
-					res, err = api.traceTx(ctx, msg, txctx, blockCtx, task.statedb, config)
 				}
 
-=======
 				// Reconstruct the block context for each transaction
 				// as the GetHash function of BlockContext is not safe for
 				// concurrent use.
 				// See: https://github.com/ethereum/go-ethereum/issues/29114
 				blockCtx := core.NewEVMBlockContext(block.Header(), api.chainContext(ctx), nil)
-				res, err := api.traceTx(ctx, txs[task.index], msg, txctx, blockCtx, task.statedb, config)
->>>>>>> aadddf3a
+				res, err = api.traceTx(ctx, txs[task.index], msg, txctx, blockCtx, task.statedb, config)
 				if err != nil {
 					results[task.index] = &txTraceResult{TxHash: txHash, Error: err.Error()}
 					continue
@@ -959,15 +877,12 @@
 	}
 	// Feed the transactions into the tracers and return
 	var failed error
-<<<<<<< HEAD
 
 	if ioflag {
 		london = api.backend.ChainConfig().IsLondon(block.Number())
 	}
 
-=======
 	blockCtx := core.NewEVMBlockContext(block.Header(), api.chainContext(ctx), nil)
->>>>>>> aadddf3a
 txloop:
 	for i, tx := range txs {
 		if ioflag {
@@ -1024,10 +939,10 @@
 			}
 
 			if london {
-				statedb.AddBalance(result.BurntContractAddress, uint256.NewInt(result.FeeBurnt.Uint64()))
-			}
-
-			statedb.AddBalance(blockCtx.Coinbase, uint256.NewInt(result.FeeTipped.Uint64()))
+				statedb.AddBalance(result.BurntContractAddress, uint256.NewInt(result.FeeBurnt.Uint64()), tracing.BalanceChangeTransfer)
+			}
+
+			statedb.AddBalance(blockCtx.Coinbase, uint256.NewInt(result.FeeTipped.Uint64()), tracing.BalanceChangeTransfer)
 			output1 := new(big.Int).SetBytes(result.SenderInitBalance.Bytes())
 			output2 := new(big.Int).SetBytes(coinbaseBalance.Bytes())
 
@@ -1156,7 +1071,6 @@
 		// Note: This copies the config, to not screw up the main config
 		chainConfig, canon = overrideConfig(chainConfig, config.Overrides)
 	}
-<<<<<<< HEAD
 
 	txs, stateSyncPresent, stateSyncHash := api.getAllBlockTransactions(ctx, block)
 	if !*config.BorTraceEnabled && stateSyncPresent {
@@ -1164,14 +1078,11 @@
 		stateSyncPresent = false
 	}
 
-	for i, tx := range txs {
-=======
 	if beaconRoot := block.BeaconRoot(); beaconRoot != nil {
 		vmenv := vm.NewEVM(vmctx, vm.TxContext{}, statedb, chainConfig, vm.Config{})
 		core.ProcessBeaconBlockRoot(*beaconRoot, vmenv, statedb)
 	}
 	for i, tx := range block.Transactions() {
->>>>>>> aadddf3a
 		// Prepare the transaction for un-traced execution
 		var (
 			msg, _    = core.TransactionToMessage(tx, signer, block.BaseFee())
@@ -1205,7 +1116,6 @@
 		}
 		// Execute the transaction and flush any traces to disk
 		vmenv := vm.NewEVM(vmctx, txContext, statedb, chainConfig, vmConf)
-<<<<<<< HEAD
 
 		//nolint: nestif
 		if stateSyncPresent && i == len(txs)-1 {
@@ -1220,24 +1130,18 @@
 			}
 		} else {
 			statedb.SetTxContext(tx.Hash(), i)
+			if vmConf.Tracer.OnTxStart != nil {
+				vmConf.Tracer.OnTxStart(vmenv.GetVMContext(), tx, msg.From)
+			}
+
 			// nolint : contextcheck
-			_, err = core.ApplyMessage(vmenv, msg, new(core.GasPool).AddGas(msg.GasLimit), context.Background())
-
+			vmRet, err := core.ApplyMessage(vmenv, msg, new(core.GasPool).AddGas(msg.GasLimit), context.Background())
+			if vmConf.Tracer.OnTxEnd != nil {
+				vmConf.Tracer.OnTxEnd(&types.Receipt{GasUsed: vmRet.UsedGas}, err)
+			}
 			if writer != nil {
 				writer.Flush()
 			}
-=======
-		statedb.SetTxContext(tx.Hash(), i)
-		if vmConf.Tracer.OnTxStart != nil {
-			vmConf.Tracer.OnTxStart(vmenv.GetVMContext(), tx, msg.From)
-		}
-		vmRet, err := core.ApplyMessage(vmenv, msg, new(core.GasPool).AddGas(msg.GasLimit))
-		if vmConf.Tracer.OnTxEnd != nil {
-			vmConf.Tracer.OnTxEnd(&types.Receipt{GasUsed: vmRet.UsedGas}, err)
-		}
-		if writer != nil {
-			writer.Flush()
->>>>>>> aadddf3a
 		}
 
 		if dump != nil {
@@ -1319,12 +1223,7 @@
 	if err != nil {
 		return nil, err
 	}
-<<<<<<< HEAD
-
-	msg, vmctx, statedb, release, err := api.backend.StateAtTransaction(ctx, block, int(index), reexec)
-=======
 	tx, vmctx, statedb, release, err := api.backend.StateAtTransaction(ctx, block, int(index), reexec)
->>>>>>> aadddf3a
 	if err != nil {
 		return nil, err
 	}
@@ -1341,12 +1240,7 @@
 		TxIndex:     int(index),
 		TxHash:      hash,
 	}
-<<<<<<< HEAD
-
-	return api.traceTx(ctx, msg, txctx, vmctx, statedb, config)
-=======
 	return api.traceTx(ctx, tx, msg, txctx, vmctx, statedb, config)
->>>>>>> aadddf3a
 }
 
 // TraceCall lets you trace a given eth_call. It collects the structured logs
@@ -1424,19 +1318,13 @@
 	if config != nil {
 		traceConfig = &config.TraceConfig
 	}
-<<<<<<< HEAD
-
-	return api.traceTx(ctx, msg, new(Context), vmctx, statedb, traceConfig)
-=======
 	return api.traceTx(ctx, tx, msg, new(Context), vmctx, statedb, traceConfig)
->>>>>>> aadddf3a
 }
 
 // traceTx configures a new tracer according to the provided configuration, and
 // executes the given message in the provided environment. The return value will
 // be tracer dependent.
-<<<<<<< HEAD
-func (api *API) traceTx(ctx context.Context, message *core.Message, txctx *Context, vmctx vm.BlockContext, statedb *state.StateDB, config *TraceConfig) (interface{}, error) {
+func (api *API) traceTx(ctx context.Context, tx *types.Transaction, message *core.Message, txctx *Context, vmctx vm.BlockContext, statedb *state.StateDB, config *TraceConfig) (interface{}, error) {
 	if config == nil {
 		config = &TraceConfig{
 			BorTraceEnabled: defaultBorTraceEnabled,
@@ -1448,9 +1336,6 @@
 		config.BorTraceEnabled = defaultBorTraceEnabled
 	}
 
-=======
-func (api *API) traceTx(ctx context.Context, tx *types.Transaction, message *core.Message, txctx *Context, vmctx vm.BlockContext, statedb *state.StateDB, config *TraceConfig) (interface{}, error) {
->>>>>>> aadddf3a
 	var (
 		tracer  *Tracer
 		err     error
@@ -1475,14 +1360,9 @@
 			return nil, err
 		}
 	}
-<<<<<<< HEAD
-
-	vmenv := vm.NewEVM(vmctx, txContext, statedb, api.backend.ChainConfig(), vm.Config{Tracer: tracer, NoBaseFee: true})
-=======
 	// The actual TxContext will be created as part of ApplyTransactionWithEVM.
 	vmenv := vm.NewEVM(vmctx, vm.TxContext{GasPrice: message.GasPrice, BlobFeeCap: message.BlobGasFeeCap}, statedb, api.backend.ChainConfig(), vm.Config{Tracer: tracer.Hooks, NoBaseFee: true})
 	statedb.SetLogger(tracer.Hooks)
->>>>>>> aadddf3a
 
 	// Define a meaningful timeout of a single transaction trace
 	if config.Timeout != nil {
@@ -1507,15 +1387,14 @@
 
 	// Call Prepare to clear out the statedb access list
 	statedb.SetTxContext(txctx.TxHash, txctx.TxIndex)
-<<<<<<< HEAD
 
 	if config.BorTx == nil {
 		config.BorTx = newBoolPtr(false)
-=======
-	_, err = core.ApplyTransactionWithEVM(message, api.backend.ChainConfig(), new(core.GasPool).AddGas(message.GasLimit), statedb, vmctx.BlockNumber, txctx.BlockHash, tx, &usedGas, vmenv)
+	}
+
+	_, err = core.ApplyTransactionWithEVM(message, api.backend.ChainConfig(), new(core.GasPool).AddGas(message.GasLimit), statedb, vmctx.BlockNumber, txctx.BlockHash, tx, &usedGas, vmenv, context.Background())
 	if err != nil {
 		return nil, fmt.Errorf("tracing failed: %w", err)
->>>>>>> aadddf3a
 	}
 
 	if *config.BorTx {
