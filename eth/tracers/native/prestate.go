// Copyright 2022 The go-ethereum Authors
// This file is part of the go-ethereum library.
//
// The go-ethereum library is free software: you can redistribute it and/or modify
// it under the terms of the GNU Lesser General Public License as published by
// the Free Software Foundation, either version 3 of the License, or
// (at your option) any later version.
//
// The go-ethereum library is distributed in the hope that it will be useful,
// but WITHOUT ANY WARRANTY; without even the implied warranty of
// MERCHANTABILITY or FITNESS FOR A PARTICULAR PURPOSE. See the
// GNU Lesser General Public License for more details.
//
// You should have received a copy of the GNU Lesser General Public License
// along with the go-ethereum library. If not, see <http://www.gnu.org/licenses/>.

package native

import (
	"bytes"
	"encoding/json"
	"math/big"
	"sync/atomic"

	"github.com/ethereum/go-ethereum/common"
	"github.com/ethereum/go-ethereum/common/hexutil"
	"github.com/ethereum/go-ethereum/core/tracing"
	"github.com/ethereum/go-ethereum/core/types"
	"github.com/ethereum/go-ethereum/core/vm"
	"github.com/ethereum/go-ethereum/crypto"
	"github.com/ethereum/go-ethereum/eth/tracers"
	"github.com/ethereum/go-ethereum/eth/tracers/internal"
	"github.com/ethereum/go-ethereum/log"
)

//go:generate go run github.com/fjl/gencodec -type account -field-override accountMarshaling -out gen_account_json.go

func init() {
	tracers.DefaultDirectory.Register("prestateTracer", newPrestateTracer, false)
}

type stateMap = map[common.Address]*account

type account struct {
	Balance *big.Int                    `json:"balance,omitempty"`
	Code    []byte                      `json:"code,omitempty"`
	Nonce   uint64                      `json:"nonce,omitempty"`
	Storage map[common.Hash]common.Hash `json:"storage,omitempty"`
	empty   bool
}

func (a *account) exists() bool {
	return a.Nonce > 0 || len(a.Code) > 0 || len(a.Storage) > 0 || (a.Balance != nil && a.Balance.Sign() != 0)
}

type accountMarshaling struct {
	Balance *hexutil.Big
	Code    hexutil.Bytes
}

type prestateTracer struct {
	env       *tracing.VMContext
	pre       stateMap
	post      stateMap
	to        common.Address
	config    prestateTracerConfig
	interrupt atomic.Bool // Atomic flag to signal execution interruption
	reason    error       // Textual reason for the interruption
	created   map[common.Address]bool
	deleted   map[common.Address]bool
}

type prestateTracerConfig struct {
	DiffMode bool `json:"diffMode"` // If true, this tracer will return state modifications
}

func newPrestateTracer(ctx *tracers.Context, cfg json.RawMessage) (*tracers.Tracer, error) {
	var config prestateTracerConfig
	if cfg != nil {
		if err := json.Unmarshal(cfg, &config); err != nil {
			return nil, err
		}
	}
<<<<<<< HEAD

	return &prestateTracer{
		pre:     state{},
		post:    state{},
=======
	t := &prestateTracer{
		pre:     stateMap{},
		post:    stateMap{},
>>>>>>> aadddf3a
		config:  config,
		created: make(map[common.Address]bool),
		deleted: make(map[common.Address]bool),
	}
	return &tracers.Tracer{
		Hooks: &tracing.Hooks{
			OnTxStart: t.OnTxStart,
			OnTxEnd:   t.OnTxEnd,
			OnOpcode:  t.OnOpcode,
		},
		GetResult: t.GetResult,
		Stop:      t.Stop,
	}, nil
}

// OnOpcode implements the EVMLogger interface to trace a single step of VM execution.
func (t *prestateTracer) OnOpcode(pc uint64, opcode byte, gas, cost uint64, scope tracing.OpContext, rData []byte, depth int, err error) {
	if err != nil {
		return
	}
	// Skip if tracing was interrupted
	if t.interrupt.Load() {
		return
	}
<<<<<<< HEAD

	stack := scope.Stack
	stackData := stack.Data()
	stackLen := len(stackData)
	caller := scope.Contract.Address()

=======
	op := vm.OpCode(opcode)
	stackData := scope.StackData()
	stackLen := len(stackData)
	caller := scope.Address()
>>>>>>> aadddf3a
	switch {
	case stackLen >= 1 && (op == vm.SLOAD || op == vm.SSTORE):
		slot := common.Hash(stackData[stackLen-1].Bytes32())
		t.lookupStorage(caller, slot)
	case stackLen >= 1 && (op == vm.EXTCODECOPY || op == vm.EXTCODEHASH || op == vm.EXTCODESIZE || op == vm.BALANCE || op == vm.SELFDESTRUCT):
		addr := common.Address(stackData[stackLen-1].Bytes20())
		t.lookupAccount(addr)

		if op == vm.SELFDESTRUCT {
			t.deleted[caller] = true
		}
	case stackLen >= 5 && (op == vm.DELEGATECALL || op == vm.CALL || op == vm.STATICCALL || op == vm.CALLCODE):
		addr := common.Address(stackData[stackLen-2].Bytes20())
		t.lookupAccount(addr)
	case op == vm.CREATE:
		nonce := t.env.StateDB.GetNonce(caller)
		addr := crypto.CreateAddress(caller, nonce)
		t.lookupAccount(addr)
		t.created[addr] = true
	case stackLen >= 4 && op == vm.CREATE2:
		offset := stackData[stackLen-2]
		size := stackData[stackLen-3]
		init, err := internal.GetMemoryCopyPadded(scope.MemoryData(), int64(offset.Uint64()), int64(size.Uint64()))
		if err != nil {
			log.Warn("failed to copy CREATE2 input", "err", err, "tracer", "prestateTracer", "offset", offset, "size", size)
			return
		}
		inithash := crypto.Keccak256(init)
		salt := stackData[stackLen-4]
		addr := crypto.CreateAddress2(caller, salt.Bytes32(), inithash)
		t.lookupAccount(addr)
		t.created[addr] = true
	}
}

func (t *prestateTracer) OnTxStart(env *tracing.VMContext, tx *types.Transaction, from common.Address) {
	t.env = env
	if tx.To() == nil {
		t.to = crypto.CreateAddress(from, env.StateDB.GetNonce(from))
		t.created[t.to] = true
	} else {
		t.to = *tx.To()
	}

	t.lookupAccount(from)
	t.lookupAccount(t.to)
	t.lookupAccount(env.Coinbase)
}

func (t *prestateTracer) OnTxEnd(receipt *types.Receipt, err error) {
	if err != nil {
		return
	}
	if t.config.DiffMode {
		t.processDiffState()
	}
	// the new created contracts' prestate were empty, so delete them
	for a := range t.created {
		// the created contract maybe exists in statedb before the creating tx
		if s := t.pre[a]; s != nil && s.empty {
			delete(t.pre, a)
		}
	}
}

// GetResult returns the json-encoded nested list of call traces, and any
// error arising from the encoding or forceful termination (via `Stop`).
func (t *prestateTracer) GetResult() (json.RawMessage, error) {
	var res []byte
	var err error
	if t.config.DiffMode {
		res, err = json.Marshal(struct {
			Post stateMap `json:"post"`
			Pre  stateMap `json:"pre"`
		}{t.post, t.pre})
	} else {
		res, err = json.Marshal(t.pre)
	}
	if err != nil {
		return nil, err
	}
	return json.RawMessage(res), t.reason
}

// Stop terminates execution of the tracer at the first opportune moment.
func (t *prestateTracer) Stop(err error) {
	t.reason = err
	t.interrupt.Store(true)
}

func (t *prestateTracer) processDiffState() {
	for addr, state := range t.pre {
		// The deleted account's state is pruned from `post` but kept in `pre`
		if _, ok := t.deleted[addr]; ok {
			continue
		}

		modified := false
		postAccount := &account{Storage: make(map[common.Hash]common.Hash)}
		newBalance := t.env.StateDB.GetBalance(addr).ToBig()
		newNonce := t.env.StateDB.GetNonce(addr)
		newCode := t.env.StateDB.GetCode(addr)

		if newBalance.Cmp(t.pre[addr].Balance) != 0 {
			modified = true
			postAccount.Balance = newBalance
		}

		if newNonce != t.pre[addr].Nonce {
			modified = true
			postAccount.Nonce = newNonce
		}

		if !bytes.Equal(newCode, t.pre[addr].Code) {
			modified = true
			postAccount.Code = newCode
		}

		for key, val := range state.Storage {
			// don't include the empty slot
			if val == (common.Hash{}) {
				delete(t.pre[addr].Storage, key)
			}

			newVal := t.env.StateDB.GetState(addr, key)
			if val == newVal {
				// Omit unchanged slots
				delete(t.pre[addr].Storage, key)
			} else {
				modified = true

				if newVal != (common.Hash{}) {
					postAccount.Storage[key] = newVal
				}
			}
		}

		if modified {
			t.post[addr] = postAccount
		} else {
			// if state is not modified, then no need to include into the pre state
			delete(t.pre, addr)
		}
	}
<<<<<<< HEAD
	// the new created contracts' prestate were empty, so delete them
	for a := range t.created {
		// the created contract maybe exists in statedb before the creating tx
		if s := t.pre[a]; s != nil && !s.exists() {
			delete(t.pre, a)
		}
	}
}

// GetResult returns the json-encoded nested list of call traces, and any
// error arising from the encoding or forceful termination (via `Stop`).
func (t *prestateTracer) GetResult() (json.RawMessage, error) {
	var res []byte

	var err error

	if t.config.DiffMode {
		res, err = json.Marshal(struct {
			Post state `json:"post"`
			Pre  state `json:"pre"`
		}{t.post, t.pre})
	} else {
		res, err = json.Marshal(t.pre)
	}

	if err != nil {
		return nil, err
	}

	return json.RawMessage(res), t.reason
}

// Stop terminates execution of the tracer at the first opportune moment.
func (t *prestateTracer) Stop(err error) {
	t.reason = err
	t.interrupt.Store(true)
=======
>>>>>>> aadddf3a
}

// lookupAccount fetches details of an account and adds it to the prestate
// if it doesn't exist there.
func (t *prestateTracer) lookupAccount(addr common.Address) {
	if _, ok := t.pre[addr]; ok {
		return
	}

	acc := &account{
		Balance: t.env.StateDB.GetBalance(addr).ToBig(),
		Nonce:   t.env.StateDB.GetNonce(addr),
		Code:    t.env.StateDB.GetCode(addr),
		Storage: make(map[common.Hash]common.Hash),
	}
	if !acc.exists() {
		acc.empty = true
	}
	t.pre[addr] = acc
}

// lookupStorage fetches the requested storage slot and adds
// it to the prestate of the given contract. It assumes `lookupAccount`
// has been performed on the contract before.
func (t *prestateTracer) lookupStorage(addr common.Address, key common.Hash) {
	if _, ok := t.pre[addr].Storage[key]; ok {
		return
	}

	t.pre[addr].Storage[key] = t.env.StateDB.GetState(addr, key)
}<|MERGE_RESOLUTION|>--- conflicted
+++ resolved
@@ -81,16 +81,9 @@
 			return nil, err
 		}
 	}
-<<<<<<< HEAD
-
-	return &prestateTracer{
-		pre:     state{},
-		post:    state{},
-=======
 	t := &prestateTracer{
 		pre:     stateMap{},
 		post:    stateMap{},
->>>>>>> aadddf3a
 		config:  config,
 		created: make(map[common.Address]bool),
 		deleted: make(map[common.Address]bool),
@@ -115,19 +108,10 @@
 	if t.interrupt.Load() {
 		return
 	}
-<<<<<<< HEAD
-
-	stack := scope.Stack
-	stackData := stack.Data()
-	stackLen := len(stackData)
-	caller := scope.Contract.Address()
-
-=======
 	op := vm.OpCode(opcode)
 	stackData := scope.StackData()
 	stackLen := len(stackData)
 	caller := scope.Address()
->>>>>>> aadddf3a
 	switch {
 	case stackLen >= 1 && (op == vm.SLOAD || op == vm.SSTORE):
 		slot := common.Hash(stackData[stackLen-1].Bytes32())
@@ -272,45 +256,6 @@
 			delete(t.pre, addr)
 		}
 	}
-<<<<<<< HEAD
-	// the new created contracts' prestate were empty, so delete them
-	for a := range t.created {
-		// the created contract maybe exists in statedb before the creating tx
-		if s := t.pre[a]; s != nil && !s.exists() {
-			delete(t.pre, a)
-		}
-	}
-}
-
-// GetResult returns the json-encoded nested list of call traces, and any
-// error arising from the encoding or forceful termination (via `Stop`).
-func (t *prestateTracer) GetResult() (json.RawMessage, error) {
-	var res []byte
-
-	var err error
-
-	if t.config.DiffMode {
-		res, err = json.Marshal(struct {
-			Post state `json:"post"`
-			Pre  state `json:"pre"`
-		}{t.post, t.pre})
-	} else {
-		res, err = json.Marshal(t.pre)
-	}
-
-	if err != nil {
-		return nil, err
-	}
-
-	return json.RawMessage(res), t.reason
-}
-
-// Stop terminates execution of the tracer at the first opportune moment.
-func (t *prestateTracer) Stop(err error) {
-	t.reason = err
-	t.interrupt.Store(true)
-=======
->>>>>>> aadddf3a
 }
 
 // lookupAccount fetches details of an account and adds it to the prestate
