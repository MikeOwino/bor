--- conflicted
+++ resolved
@@ -204,26 +204,6 @@
 	return ps.peers[id]
 }
 
-<<<<<<< HEAD
-// peersWithoutBlock retrieves a list of peers that do not have a given block in
-// their set of known hashes so it might be propagated to them.
-func (ps *peerSet) peersWithoutBlock(hash common.Hash) []*ethPeer {
-	ps.lock.RLock()
-	defer ps.lock.RUnlock()
-
-	list := make([]*ethPeer, 0, len(ps.peers))
-
-	for _, p := range ps.peers {
-		if !p.KnownBlock(hash) {
-			list = append(list, p)
-		}
-	}
-
-	return list
-}
-
-=======
->>>>>>> aadddf3a
 // peersWithoutTransaction retrieves a list of peers that do not have a given
 // transaction in their set of known hashes.
 func (ps *peerSet) peersWithoutTransaction(hash common.Hash) []*ethPeer {
@@ -259,29 +239,6 @@
 	return ps.snapPeers
 }
 
-<<<<<<< HEAD
-// peerWithHighestTD retrieves the known peer with the currently highest total
-// difficulty, but below the given PoS switchover threshold.
-func (ps *peerSet) peerWithHighestTD() *eth.Peer {
-	ps.lock.RLock()
-	defer ps.lock.RUnlock()
-
-	var (
-		bestPeer *eth.Peer
-		bestTd   *big.Int
-	)
-
-	for _, p := range ps.peers {
-		if _, td := p.Head(); bestPeer == nil || td.Cmp(bestTd) > 0 {
-			bestPeer, bestTd = p.Peer, td
-		}
-	}
-
-	return bestPeer
-}
-
-=======
->>>>>>> aadddf3a
 // close disconnects all peers.
 func (ps *peerSet) close() {
 	ps.lock.Lock()
