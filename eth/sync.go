// Copyright 2015 The go-ethereum Authors
// This file is part of the go-ethereum library.
//
// The go-ethereum library is free software: you can redistribute it and/or modify
// it under the terms of the GNU Lesser General Public License as published by
// the Free Software Foundation, either version 3 of the License, or
// (at your option) any later version.
//
// The go-ethereum library is distributed in the hope that it will be useful,
// but WITHOUT ANY WARRANTY; without even the implied warranty of
// MERCHANTABILITY or FITNESS FOR A PARTICULAR PURPOSE. See the
// GNU Lesser General Public License for more details.
//
// You should have received a copy of the GNU Lesser General Public License
// along with the go-ethereum library. If not, see <http://www.gnu.org/licenses/>.

package eth

import (
<<<<<<< HEAD
	"context"
=======
>>>>>>> ea9e62ca
	"errors"
	"math/big"
	"sync/atomic"
	"time"

	"github.com/ethereum/go-ethereum/common"
	"github.com/ethereum/go-ethereum/core/rawdb"
	"github.com/ethereum/go-ethereum/core/types"
	"github.com/ethereum/go-ethereum/eth/downloader"
	"github.com/ethereum/go-ethereum/eth/protocols/eth"
	"github.com/ethereum/go-ethereum/log"
)

const (
	forceSyncCycle      = 10 * time.Second // Time interval to force syncs, even if few peers are available
	defaultMinSyncPeers = 5                // Amount of peers desired to start syncing
)

// syncTransactions starts sending all currently pending transactions to the given peer.
func (h *handler) syncTransactions(p *eth.Peer) {
	// Assemble the set of transaction to broadcast or announce to the remote
	// peer. Fun fact, this is quite an expensive operation as it needs to sort
	// the transactions if the sorting is not cached yet. However, with a random
	// order, insertions could overflow the non-executable queues and get dropped.
	//
	// TODO(karalabe): Figure out if we could get away with random order somehow
	var txs types.Transactions

	pending := h.txpool.Pending(context.Background(), false)
	for _, batch := range pending {
		txs = append(txs, batch...)
	}

	if len(txs) == 0 {
		return
	}
	// The eth/65 protocol introduces proper transaction announcements, so instead
	// of dripping transactions across multiple peers, just send the entire list as
	// an announcement and let the remote side decide what they need (likely nothing).

	hashes := make([]common.Hash, len(txs))
	for i, tx := range txs {
		hashes[i] = tx.Hash()
	}

	p.AsyncSendPooledTransactionHashes(hashes)
}

// chainSyncer coordinates blockchain sync components.
type chainSyncer struct {
	handler     *handler
	force       *time.Timer
	forced      bool // true when force timer fired
	warned      time.Time
	peerEventCh chan struct{}
	doneCh      chan error // non-nil when sync is running
}

// chainSyncOp is a scheduled sync operation.
type chainSyncOp struct {
	mode downloader.SyncMode
	peer *eth.Peer
	td   *big.Int
	head common.Hash
}

// newChainSyncer creates a chainSyncer.
func newChainSyncer(handler *handler) *chainSyncer {
	return &chainSyncer{
		handler:     handler,
		peerEventCh: make(chan struct{}),
	}
}

// handlePeerEvent notifies the syncer about a change in the peer set.
// This is called for new peers and every time a peer announces a new
// chain head.
func (cs *chainSyncer) handlePeerEvent(peer *eth.Peer) bool {
	select {
	case cs.peerEventCh <- struct{}{}:
		return true
	case <-cs.handler.quitSync:
		return false
	}
}

// loop runs in its own goroutine and launches the sync when necessary.
func (cs *chainSyncer) loop() {
	defer cs.handler.wg.Done()

	cs.handler.blockFetcher.Start()
	cs.handler.txFetcher.Start()
	defer cs.handler.blockFetcher.Stop()
	defer cs.handler.txFetcher.Stop()
	defer cs.handler.downloader.Terminate()

	// The force timer lowers the peer count threshold down to one when it fires.
	// This ensures we'll always start sync even if there aren't enough peers.
	cs.force = time.NewTimer(forceSyncCycle)
	defer cs.force.Stop()

	for {
		if op := cs.nextSyncOp(); op != nil {
			cs.startSync(op)
		}
		select {
		case <-cs.peerEventCh:
			// Peer information changed, recheck.
		case err := <-cs.doneCh:
			cs.doneCh = nil
			cs.force.Reset(forceSyncCycle)
			cs.forced = false

			// If we've reached the merge transition but no beacon client is available, or
			// it has not yet switched us over, keep warning the user that their infra is
			// potentially flaky.
			if errors.Is(err, downloader.ErrMergeTransition) && time.Since(cs.warned) > 10*time.Second {
				log.Warn("Local chain is post-merge, waiting for beacon client sync switch-over...")
				cs.warned = time.Now()
			}
		case <-cs.force.C:
			cs.forced = true

		case <-cs.handler.quitSync:
			// Disable all insertion on the blockchain. This needs to happen before
			// terminating the downloader because the downloader waits for blockchain
			// inserts, and these can take a long time to finish.
			cs.handler.chain.StopInsert()
			cs.handler.downloader.Terminate()
			if cs.doneCh != nil {
				<-cs.doneCh
			}
			return
		}
	}
}

// nextSyncOp determines whether sync is required at this time.
func (cs *chainSyncer) nextSyncOp() *chainSyncOp {
	if cs.doneCh != nil {
		return nil // Sync already running
	}
	// If a beacon client once took over control, disable the entire legacy sync
	// path from here on end. Note, there is a slight "race" between reaching TTD
	// and the beacon client taking over. The downloader will enforce that nothing
	// above the first TTD will be delivered to the chain for import.
	//
	// An alternative would be to check the local chain for exceeding the TTD and
	// avoid triggering a sync in that case, but that could also miss sibling or
	// other family TTD block being accepted.
<<<<<<< HEAD
	if cs.handler.merger.TDDReached() {
=======
	if cs.handler.chain.Config().TerminalTotalDifficultyPassed || cs.handler.merger.TDDReached() {
>>>>>>> ea9e62ca
		return nil
	}
	// Ensure we're at minimum peer count.
	minPeers := defaultMinSyncPeers
	if cs.forced {
		minPeers = 1
	} else if minPeers > cs.handler.maxPeers {
		minPeers = cs.handler.maxPeers
	}
	if cs.handler.peers.len() < minPeers {
		return nil
	}
	// We have enough peers, pick the one with the highest TD, but avoid going
	// over the terminal total difficulty. Above that we expect the consensus
	// clients to direct the chain head to sync to.
	peer := cs.handler.peers.peerWithHighestTD()
	if peer == nil {
		return nil
	}
	mode, ourTD := cs.modeAndLocalHead()
	op := peerToSyncOp(mode, peer)
	if op.td.Cmp(ourTD) <= 0 {
		// We seem to be in sync according to the legacy rules. In the merge
		// world, it can also mean we're stuck on the merge block, waiting for
		// a beacon client. In the latter case, notify the user.
		if ttd := cs.handler.chain.Config().TerminalTotalDifficulty; ttd != nil && ourTD.Cmp(ttd) >= 0 && time.Since(cs.warned) > 10*time.Second {
			log.Warn("Local chain is post-merge, waiting for beacon client sync switch-over...")
			cs.warned = time.Now()
		}
		return nil // We're in sync
	}
	return op
}

func peerToSyncOp(mode downloader.SyncMode, p *eth.Peer) *chainSyncOp {
	peerHead, peerTD := p.Head()
	return &chainSyncOp{mode: mode, peer: p, td: peerTD, head: peerHead}
}

func (cs *chainSyncer) modeAndLocalHead() (downloader.SyncMode, *big.Int) {
<<<<<<< HEAD
	// Note: Ideally this should never happen with bor, but to be extra
	// preventive we won't allow it to roll over to snap sync until
	// we have it working

	// Handle full sync mode only
=======
	// If we're in snap sync mode, return that directly
	if atomic.LoadUint32(&cs.handler.snapSync) == 1 {
		block := cs.handler.chain.CurrentSnapBlock()
		td := cs.handler.chain.GetTd(block.Hash(), block.Number.Uint64())
		return downloader.SnapSync, td
	}
	// We are probably in full sync, but we might have rewound to before the
	// snap sync pivot, check if we should reenable
	if pivot := rawdb.ReadLastPivotNumber(cs.handler.database); pivot != nil {
		if head := cs.handler.chain.CurrentBlock(); head.Number.Uint64() < *pivot {
			block := cs.handler.chain.CurrentSnapBlock()
			td := cs.handler.chain.GetTd(block.Hash(), block.Number.Uint64())
			return downloader.SnapSync, td
		}
	}
	// Nope, we're really full syncing
>>>>>>> ea9e62ca
	head := cs.handler.chain.CurrentBlock()
	td := cs.handler.chain.GetTd(head.Hash(), head.Number.Uint64())
	return downloader.FullSync, td

	// TODO(snap): Uncomment when we have snap sync working

	// If we're in snap sync mode, return that directly
	// if atomic.LoadUint32(&cs.handler.snapSync) == 1 {
	// 	block := cs.handler.chain.CurrentFastBlock()
	// 	td := cs.handler.chain.GetTd(block.Hash(), block.NumberU64())
	// 	return downloader.SnapSync, td
	// }
	// // We are probably in full sync, but we might have rewound to before the
	// // snap sync pivot, check if we should reenable
	// if pivot := rawdb.ReadLastPivotNumber(cs.handler.database); pivot != nil {
	// 	if head := cs.handler.chain.CurrentBlock(); head.NumberU64() < *pivot {
	// 		block := cs.handler.chain.CurrentFastBlock()
	// 		td := cs.handler.chain.GetTd(block.Hash(), block.NumberU64())
	// 		return downloader.SnapSync, td
	// 	}
	// }
	// // Nope, we're really full syncing
	// head := cs.handler.chain.CurrentBlock()
	// td := cs.handler.chain.GetTd(head.Hash(), head.NumberU64())
	// return downloader.FullSync, td
}

// startSync launches doSync in a new goroutine.
func (cs *chainSyncer) startSync(op *chainSyncOp) {
	cs.doneCh = make(chan error, 1)
	go func() { cs.doneCh <- cs.handler.doSync(op) }()
}

// doSync synchronizes the local blockchain with a remote peer.
func (h *handler) doSync(op *chainSyncOp) error {
	if op.mode == downloader.SnapSync {
		// Before launch the snap sync, we have to ensure user uses the same
		// txlookup limit.
		// The main concern here is: during the snap sync Geth won't index the
		// block(generate tx indices) before the HEAD-limit. But if user changes
		// the limit in the next snap sync(e.g. user kill Geth manually and
		// restart) then it will be hard for Geth to figure out the oldest block
		// has been indexed. So here for the user-experience wise, it's non-optimal
		// that user can't change limit during the snap sync. If changed, Geth
		// will just blindly use the original one.
		limit := h.chain.TxLookupLimit()
		if stored := rawdb.ReadFastTxLookupLimit(h.database); stored == nil {
			rawdb.WriteFastTxLookupLimit(h.database, limit)
		} else if *stored != limit {
			h.chain.SetTxLookupLimit(*stored)
			log.Warn("Update txLookup limit", "provided", limit, "updated", *stored)
		}
	}
	// Run the sync cycle, and disable snap sync if we're past the pivot block
	err := h.downloader.LegacySync(op.peer.ID(), op.head, op.td, h.chain.Config().TerminalTotalDifficulty, op.mode)
	if err != nil {
		return err
	}
	if atomic.LoadUint32(&h.snapSync) == 1 {
		log.Info("Snap sync complete, auto disabling")
		atomic.StoreUint32(&h.snapSync, 0)
	}
	// If we've successfully finished a sync cycle and passed any required checkpoint,
	// enable accepting transactions from the network.
	head := h.chain.CurrentBlock()
	if head.Number.Uint64() >= h.checkpointNumber {
		// Checkpoint passed, sanity check the timestamp to have a fallback mechanism
		// for non-checkpointed (number = 0) private networks.
		if head.Time >= uint64(time.Now().AddDate(0, -1, 0).Unix()) {
			atomic.StoreUint32(&h.acceptTxs, 1)
		}
	}
	if head.Number.Uint64() > 0 {
		// We've completed a sync cycle, notify all peers of new state. This path is
		// essential in star-topology networks where a gateway node needs to notify
		// all its out-of-date peers of the availability of a new block. This failure
		// scenario will most often crop up in private and hackathon networks with
		// degenerate connectivity, but it should be healthy for the mainnet too to
		// more reliably update peers or the local TD state.
		if block := h.chain.GetBlock(head.Hash(), head.Number.Uint64()); block != nil {
			h.BroadcastBlock(block, false)
		}
	}
	return nil
}<|MERGE_RESOLUTION|>--- conflicted
+++ resolved
@@ -17,10 +17,7 @@
 package eth
 
 import (
-<<<<<<< HEAD
 	"context"
-=======
->>>>>>> ea9e62ca
 	"errors"
 	"math/big"
 	"sync/atomic"
@@ -171,11 +168,7 @@
 	// An alternative would be to check the local chain for exceeding the TTD and
 	// avoid triggering a sync in that case, but that could also miss sibling or
 	// other family TTD block being accepted.
-<<<<<<< HEAD
-	if cs.handler.merger.TDDReached() {
-=======
 	if cs.handler.chain.Config().TerminalTotalDifficultyPassed || cs.handler.merger.TDDReached() {
->>>>>>> ea9e62ca
 		return nil
 	}
 	// Ensure we're at minimum peer count.
@@ -216,30 +209,11 @@
 }
 
 func (cs *chainSyncer) modeAndLocalHead() (downloader.SyncMode, *big.Int) {
-<<<<<<< HEAD
 	// Note: Ideally this should never happen with bor, but to be extra
 	// preventive we won't allow it to roll over to snap sync until
 	// we have it working
 
 	// Handle full sync mode only
-=======
-	// If we're in snap sync mode, return that directly
-	if atomic.LoadUint32(&cs.handler.snapSync) == 1 {
-		block := cs.handler.chain.CurrentSnapBlock()
-		td := cs.handler.chain.GetTd(block.Hash(), block.Number.Uint64())
-		return downloader.SnapSync, td
-	}
-	// We are probably in full sync, but we might have rewound to before the
-	// snap sync pivot, check if we should reenable
-	if pivot := rawdb.ReadLastPivotNumber(cs.handler.database); pivot != nil {
-		if head := cs.handler.chain.CurrentBlock(); head.Number.Uint64() < *pivot {
-			block := cs.handler.chain.CurrentSnapBlock()
-			td := cs.handler.chain.GetTd(block.Hash(), block.Number.Uint64())
-			return downloader.SnapSync, td
-		}
-	}
-	// Nope, we're really full syncing
->>>>>>> ea9e62ca
 	head := cs.handler.chain.CurrentBlock()
 	td := cs.handler.chain.GetTd(head.Hash(), head.Number.Uint64())
 	return downloader.FullSync, td
