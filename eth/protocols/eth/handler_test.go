// Copyright 2020 The go-ethereum Authors
// This file is part of the go-ethereum library.
//
// The go-ethereum library is free software: you can redistribute it and/or modify
// it under the terms of the GNU Lesser General Public License as published by
// the Free Software Foundation, either version 3 of the License, or
// (at your option) any later version.
//
// The go-ethereum library is distributed in the hope that it will be useful,
// but WITHOUT ANY WARRANTY; without even the implied warranty of
// MERCHANTABILITY or FITNESS FOR A PARTICULAR PURPOSE. See the
// GNU Lesser General Public License for more details.
//
// You should have received a copy of the GNU Lesser General Public License
// along with the go-ethereum library. If not, see <http://www.gnu.org/licenses/>.

package eth

import (
	"math"
	"math/big"
	"math/rand"
	"testing"

	"github.com/ethereum/go-ethereum/common"
	"github.com/ethereum/go-ethereum/consensus"
	"github.com/ethereum/go-ethereum/consensus/beacon"
	"github.com/ethereum/go-ethereum/consensus/ethash"
	"github.com/ethereum/go-ethereum/core"
	"github.com/ethereum/go-ethereum/core/rawdb"
	"github.com/ethereum/go-ethereum/core/txpool"
	"github.com/ethereum/go-ethereum/core/txpool/legacypool"
	"github.com/ethereum/go-ethereum/core/types"
	"github.com/ethereum/go-ethereum/core/vm"
	"github.com/ethereum/go-ethereum/crypto"
	"github.com/ethereum/go-ethereum/ethdb"
	"github.com/ethereum/go-ethereum/p2p"
	"github.com/ethereum/go-ethereum/p2p/enode"
	"github.com/ethereum/go-ethereum/params"
)

var (
	// testKey is a private key to use for funding a tester account.
	testKey, _ = crypto.HexToECDSA("b71c71a67e1177ad4e901695e1b4b9ee17ae16c6668d313eac2f96dbcda3f291")

	// testAddr is the Ethereum address of the tester account.
	testAddr = crypto.PubkeyToAddress(testKey.PublicKey)
)

// testBackend is a mock implementation of the live Ethereum message handler. Its
// purpose is to allow testing the request/reply workflows and wire serialization
// in the `eth` protocol without actually doing any data processing.
type testBackend struct {
	db     ethdb.Database
	chain  *core.BlockChain
	txpool *txpool.TxPool
}

// newTestBackend creates an empty chain and wraps it into a mock backend.
func newTestBackend(blocks int) *testBackend {
	return newTestBackendWithGenerator(blocks, false, nil)
}

// newTestBackend creates a chain with a number of explicitly defined blocks and
// wraps it into a mock backend.
// nolint:typecheck
func newTestBackendWithGenerator(blocks int, shanghai bool, generator func(int, *core.BlockGen)) *testBackend {
	var (
		// Create a database pre-initialize with a genesis block
		db                      = rawdb.NewMemoryDatabase()
		config                  = params.TestChainConfig
		engine consensus.Engine = ethash.NewFaker()
	)

	if shanghai {
		config = &params.ChainConfig{
			ChainID:                       big.NewInt(1),
			HomesteadBlock:                big.NewInt(0),
			DAOForkBlock:                  nil,
			DAOForkSupport:                true,
			EIP150Block:                   big.NewInt(0),
			EIP155Block:                   big.NewInt(0),
			EIP158Block:                   big.NewInt(0),
			ByzantiumBlock:                big.NewInt(0),
			ConstantinopleBlock:           big.NewInt(0),
			PetersburgBlock:               big.NewInt(0),
			IstanbulBlock:                 big.NewInt(0),
			MuirGlacierBlock:              big.NewInt(0),
			BerlinBlock:                   big.NewInt(0),
			LondonBlock:                   big.NewInt(0),
			ArrowGlacierBlock:             big.NewInt(0),
			GrayGlacierBlock:              big.NewInt(0),
			MergeNetsplitBlock:            big.NewInt(0),
			ShanghaiBlock:                 big.NewInt(0),
			TerminalTotalDifficulty:       big.NewInt(0),
			TerminalTotalDifficultyPassed: true,
			Ethash:                        new(params.EthashConfig),
			Bor:                           params.TestChainConfig.Bor,
		}
		engine = beacon.NewFaker()
	}

	gspec := &core.Genesis{
		Config: config,
		Alloc:  core.GenesisAlloc{testAddr: {Balance: big.NewInt(100_000_000_000_000_000)}},
	}
	chain, _ := core.NewBlockChain(db, nil, gspec, nil, engine, vm.Config{}, nil, nil, nil)

	_, bs, _ := core.GenerateChainWithGenesis(gspec, engine, blocks, generator)
	if _, err := chain.InsertChain(bs); err != nil {
		panic(err)
	}

	for _, block := range bs {
<<<<<<< HEAD
		_ = chain.StateCache().TrieDB().Commit(block.Root(), false)
=======
		chain.TrieDB().Commit(block.Root(), false)
>>>>>>> 916d6a44
	}
	txconfig := legacypool.DefaultConfig
	txconfig.Journal = "" // Don't litter the disk with test journals

	pool := legacypool.New(txconfig, chain)
	txpool, _ := txpool.New(new(big.Int).SetUint64(txconfig.PriceLimit), chain, []txpool.SubPool{pool})

	return &testBackend{
		db:     db,
		chain:  chain,
		txpool: txpool,
	}
}

// close tears down the transaction pool and chain behind the mock backend.
func (b *testBackend) close() {
	b.txpool.Close()
	b.chain.Stop()
}

func (b *testBackend) Chain() *core.BlockChain { return b.chain }
func (b *testBackend) TxPool() TxPool          { return b.txpool }

func (b *testBackend) RunPeer(peer *Peer, handler Handler) error {
	// Normally the backend would do peer maintenance and handshakes. All that
	// is omitted and we will just give control back to the handler.
	return handler(peer)
}
func (b *testBackend) PeerInfo(enode.ID) interface{} { panic("not implemented") }

func (b *testBackend) AcceptTxs() bool {
	panic("data processing tests should be done in the handler package")
}
func (b *testBackend) Handle(*Peer, Packet) error {
	panic("data processing tests should be done in the handler package")
}

// Tests that block headers can be retrieved from a remote chain based on user queries.
<<<<<<< HEAD
func TestGetBlockHeaders66(t *testing.T) {
	t.Parallel()
	testGetBlockHeaders(t, ETH66)
}
func TestGetBlockHeaders67(t *testing.T) {
	t.Parallel()
	testGetBlockHeaders(t, ETH67)
}
func TestGetBlockHeaders68(t *testing.T) {
	t.Parallel()
	testGetBlockHeaders(t, ETH68)
}
=======
func TestGetBlockHeaders67(t *testing.T) { testGetBlockHeaders(t, ETH67) }
func TestGetBlockHeaders68(t *testing.T) { testGetBlockHeaders(t, ETH68) }
>>>>>>> 916d6a44

func testGetBlockHeaders(t *testing.T, protocol uint) {
	t.Helper()

	backend := newTestBackend(maxHeadersServe + 15)
	defer backend.close()

	peer, _ := newTestPeer("peer", protocol, backend)
	defer peer.close()

	// Create a "random" unknown hash for testing
	var unknown common.Hash
	for i := range unknown {
		unknown[i] = byte(i)
	}

	getHashes := func(from, limit uint64) (hashes []common.Hash) {
		for i := uint64(0); i < limit; i++ {
			hashes = append(hashes, backend.chain.GetCanonicalHash(from-1-i))
		}

		return hashes
	}
	// Create a batch of tests for various scenarios
	limit := uint64(maxHeadersServe)
	tests := []struct {
		query  *GetBlockHeadersRequest // The query to execute for header retrieval
		expect []common.Hash           // The hashes of the block whose headers are expected
	}{
		// A single random block should be retrievable by hash
		{
			&GetBlockHeadersRequest{Origin: HashOrNumber{Hash: backend.chain.GetBlockByNumber(limit / 2).Hash()}, Amount: 1},
			[]common.Hash{backend.chain.GetBlockByNumber(limit / 2).Hash()},
		},
		// A single random block should be retrievable by number
		{
			&GetBlockHeadersRequest{Origin: HashOrNumber{Number: limit / 2}, Amount: 1},
			[]common.Hash{backend.chain.GetBlockByNumber(limit / 2).Hash()},
		},
		// Multiple headers should be retrievable in both directions
		{
			&GetBlockHeadersRequest{Origin: HashOrNumber{Number: limit / 2}, Amount: 3},
			[]common.Hash{
				backend.chain.GetBlockByNumber(limit / 2).Hash(),
				backend.chain.GetBlockByNumber(limit/2 + 1).Hash(),
				backend.chain.GetBlockByNumber(limit/2 + 2).Hash(),
			},
		}, {
			&GetBlockHeadersRequest{Origin: HashOrNumber{Number: limit / 2}, Amount: 3, Reverse: true},
			[]common.Hash{
				backend.chain.GetBlockByNumber(limit / 2).Hash(),
				backend.chain.GetBlockByNumber(limit/2 - 1).Hash(),
				backend.chain.GetBlockByNumber(limit/2 - 2).Hash(),
			},
		},
		// Multiple headers with skip lists should be retrievable
		{
			&GetBlockHeadersRequest{Origin: HashOrNumber{Number: limit / 2}, Skip: 3, Amount: 3},
			[]common.Hash{
				backend.chain.GetBlockByNumber(limit / 2).Hash(),
				backend.chain.GetBlockByNumber(limit/2 + 4).Hash(),
				backend.chain.GetBlockByNumber(limit/2 + 8).Hash(),
			},
		}, {
			&GetBlockHeadersRequest{Origin: HashOrNumber{Number: limit / 2}, Skip: 3, Amount: 3, Reverse: true},
			[]common.Hash{
				backend.chain.GetBlockByNumber(limit / 2).Hash(),
				backend.chain.GetBlockByNumber(limit/2 - 4).Hash(),
				backend.chain.GetBlockByNumber(limit/2 - 8).Hash(),
			},
		},
		// The chain endpoints should be retrievable
		{
			&GetBlockHeadersRequest{Origin: HashOrNumber{Number: 0}, Amount: 1},
			[]common.Hash{backend.chain.GetBlockByNumber(0).Hash()},
		},
		{
			&GetBlockHeadersRequest{Origin: HashOrNumber{Number: backend.chain.CurrentBlock().Number.Uint64()}, Amount: 1},
			[]common.Hash{backend.chain.CurrentBlock().Hash()},
		},
		{ // If the peer requests a bit into the future, we deliver what we have
			&GetBlockHeadersRequest{Origin: HashOrNumber{Number: backend.chain.CurrentBlock().Number.Uint64()}, Amount: 10},
			[]common.Hash{backend.chain.CurrentBlock().Hash()},
		},
		// Ensure protocol limits are honored
		{
			&GetBlockHeadersRequest{Origin: HashOrNumber{Number: backend.chain.CurrentBlock().Number.Uint64() - 1}, Amount: limit + 10, Reverse: true},
			getHashes(backend.chain.CurrentBlock().Number.Uint64(), limit),
		},
		// Check that requesting more than available is handled gracefully
		{
			&GetBlockHeadersRequest{Origin: HashOrNumber{Number: backend.chain.CurrentBlock().Number.Uint64() - 4}, Skip: 3, Amount: 3},
			[]common.Hash{
				backend.chain.GetBlockByNumber(backend.chain.CurrentBlock().Number.Uint64() - 4).Hash(),
				backend.chain.GetBlockByNumber(backend.chain.CurrentBlock().Number.Uint64()).Hash(),
			},
		}, {
			&GetBlockHeadersRequest{Origin: HashOrNumber{Number: 4}, Skip: 3, Amount: 3, Reverse: true},
			[]common.Hash{
				backend.chain.GetBlockByNumber(4).Hash(),
				backend.chain.GetBlockByNumber(0).Hash(),
			},
		},
		// Check that requesting more than available is handled gracefully, even if mid skip
		{
			&GetBlockHeadersRequest{Origin: HashOrNumber{Number: backend.chain.CurrentBlock().Number.Uint64() - 4}, Skip: 2, Amount: 3},
			[]common.Hash{
				backend.chain.GetBlockByNumber(backend.chain.CurrentBlock().Number.Uint64() - 4).Hash(),
				backend.chain.GetBlockByNumber(backend.chain.CurrentBlock().Number.Uint64() - 1).Hash(),
			},
		}, {
			&GetBlockHeadersRequest{Origin: HashOrNumber{Number: 4}, Skip: 2, Amount: 3, Reverse: true},
			[]common.Hash{
				backend.chain.GetBlockByNumber(4).Hash(),
				backend.chain.GetBlockByNumber(1).Hash(),
			},
		},
		// Check a corner case where requesting more can iterate past the endpoints
		{
			&GetBlockHeadersRequest{Origin: HashOrNumber{Number: 2}, Amount: 5, Reverse: true},
			[]common.Hash{
				backend.chain.GetBlockByNumber(2).Hash(),
				backend.chain.GetBlockByNumber(1).Hash(),
				backend.chain.GetBlockByNumber(0).Hash(),
			},
		},
		// Check a corner case where skipping overflow loops back into the chain start
		{
			&GetBlockHeadersRequest{Origin: HashOrNumber{Hash: backend.chain.GetBlockByNumber(3).Hash()}, Amount: 2, Reverse: false, Skip: math.MaxUint64 - 1},
			[]common.Hash{
				backend.chain.GetBlockByNumber(3).Hash(),
			},
		},
		// Check a corner case where skipping overflow loops back to the same header
		{
			&GetBlockHeadersRequest{Origin: HashOrNumber{Hash: backend.chain.GetBlockByNumber(1).Hash()}, Amount: 2, Reverse: false, Skip: math.MaxUint64},
			[]common.Hash{
				backend.chain.GetBlockByNumber(1).Hash(),
			},
		},
		// Check that non existing headers aren't returned
		{
			&GetBlockHeadersRequest{Origin: HashOrNumber{Hash: unknown}, Amount: 1},
			[]common.Hash{},
		}, {
			&GetBlockHeadersRequest{Origin: HashOrNumber{Number: backend.chain.CurrentBlock().Number.Uint64() + 1}, Amount: 1},
			[]common.Hash{},
		},
	}
	// Run each of the tests and verify the results against the chain
	for i, tt := range tests {
		// Collect the headers to expect in the response
		var headers []*types.Header
		for _, hash := range tt.expect {
			headers = append(headers, backend.chain.GetBlockByHash(hash).Header())
		}
		// Send the hash request and verify the response
		p2p.Send(peer.app, GetBlockHeadersMsg, &GetBlockHeadersPacket{
			RequestId:              123,
			GetBlockHeadersRequest: tt.query,
		})
<<<<<<< HEAD

		if err := p2p.ExpectMsg(peer.app, BlockHeadersMsg, &BlockHeadersPacket66{
			RequestId:          123,
			BlockHeadersPacket: headers,
=======
		if err := p2p.ExpectMsg(peer.app, BlockHeadersMsg, &BlockHeadersPacket{
			RequestId:           123,
			BlockHeadersRequest: headers,
>>>>>>> 916d6a44
		}); err != nil {
			t.Errorf("test %d: headers mismatch: %v", i, err)
		}
		// If the test used number origins, repeat with hashes as the too
		if tt.query.Origin.Hash == (common.Hash{}) {
			if origin := backend.chain.GetBlockByNumber(tt.query.Origin.Number); origin != nil {
				tt.query.Origin.Hash, tt.query.Origin.Number = origin.Hash(), 0

				p2p.Send(peer.app, GetBlockHeadersMsg, &GetBlockHeadersPacket{
					RequestId:              456,
					GetBlockHeadersRequest: tt.query,
				})
<<<<<<< HEAD

				expected := &BlockHeadersPacket66{RequestId: 456, BlockHeadersPacket: headers}
=======
				expected := &BlockHeadersPacket{RequestId: 456, BlockHeadersRequest: headers}
>>>>>>> 916d6a44
				if err := p2p.ExpectMsg(peer.app, BlockHeadersMsg, expected); err != nil {
					t.Errorf("test %d by hash: headers mismatch: %v", i, err)
				}
			}
		}
	}
}

// Tests that block contents can be retrieved from a remote chain based on their hashes.
<<<<<<< HEAD
func TestGetBlockBodies66(t *testing.T) {
	t.Parallel()
	testGetBlockBodies(t, ETH66)
}
func TestGetBlockBodies67(t *testing.T) {
=======
func TestGetBlockBodies67(t *testing.T) { testGetBlockBodies(t, ETH67) }
func TestGetBlockBodies68(t *testing.T) { testGetBlockBodies(t, ETH68) }

func testGetBlockBodies(t *testing.T, protocol uint) {
>>>>>>> 916d6a44
	t.Parallel()
	testGetBlockBodies(t, ETH67)
}
func TestGetBlockBodies68(t *testing.T) {
	t.Parallel()
	testGetBlockBodies(t, ETH68)
}

func testGetBlockBodies(t *testing.T, protocol uint) {
	gen := func(n int, g *core.BlockGen) {
		if n%2 == 0 {
			g.AddWithdrawal(&types.Withdrawal{})
		}
	}

	backend := newTestBackendWithGenerator(maxBodiesServe+15, true, gen)
	defer backend.close()

	peer, _ := newTestPeer("peer", protocol, backend)
	defer peer.close()

	// Create a batch of tests for various scenarios
	limit := maxBodiesServe
	tests := []struct {
		random    int           // Number of blocks to fetch randomly from the chain
		explicit  []common.Hash // Explicitly requested blocks
		available []bool        // Availability of explicitly requested blocks
		expected  int           // Total number of existing blocks to expect
	}{
		{1, nil, nil, 1},             // A single random block should be retrievable
		{10, nil, nil, 10},           // Multiple random blocks should be retrievable
		{limit, nil, nil, limit},     // The maximum possible blocks should be retrievable
		{limit + 1, nil, nil, limit}, // No more than the possible block count should be returned
		{0, []common.Hash{backend.chain.Genesis().Hash()}, []bool{true}, 1},      // The genesis block should be retrievable
		{0, []common.Hash{backend.chain.CurrentBlock().Hash()}, []bool{true}, 1}, // The chains head block should be retrievable
		{0, []common.Hash{{}}, []bool{false}, 0},                                 // A non existent block should not be returned

		// Existing and non-existing blocks interleaved should not cause problems
		{0, []common.Hash{
			{},
			backend.chain.GetBlockByNumber(1).Hash(),
			{},
			backend.chain.GetBlockByNumber(10).Hash(),
			{},
			backend.chain.GetBlockByNumber(100).Hash(),
			{},
		}, []bool{false, true, false, true, false, true, false}, 3},
	}
	// Run each of the tests and verify the results against the chain
	for i, tt := range tests {
		// Collect the hashes to request, and the response to expect
		var (
			hashes []common.Hash
			bodies []*BlockBody
			seen   = make(map[int64]bool)
		)

		for j := 0; j < tt.random; j++ {
			for {
				num := rand.Int63n(int64(backend.chain.CurrentBlock().Number.Uint64()))
				if !seen[num] {
					seen[num] = true

					block := backend.chain.GetBlockByNumber(uint64(num))
					hashes = append(hashes, block.Hash())

					if len(bodies) < tt.expected {
						bodies = append(bodies, &BlockBody{Transactions: block.Transactions(), Uncles: block.Uncles(), Withdrawals: block.Withdrawals()})
					}

					break
				}
			}
		}

		for j, hash := range tt.explicit {
			hashes = append(hashes, hash)

			if tt.available[j] && len(bodies) < tt.expected {
				block := backend.chain.GetBlockByHash(hash)

				bodies = append(bodies, &BlockBody{Transactions: block.Transactions(), Uncles: block.Uncles(), Withdrawals: block.Withdrawals()})
			}
		}

		// Send the hash request and verify the response
		p2p.Send(peer.app, GetBlockBodiesMsg, &GetBlockBodiesPacket{
			RequestId:             123,
			GetBlockBodiesRequest: hashes,
		})
<<<<<<< HEAD

		if err := p2p.ExpectMsg(peer.app, BlockBodiesMsg, &BlockBodiesPacket66{
			RequestId:         123,
			BlockBodiesPacket: bodies,
=======
		if err := p2p.ExpectMsg(peer.app, BlockBodiesMsg, &BlockBodiesPacket{
			RequestId:           123,
			BlockBodiesResponse: bodies,
>>>>>>> 916d6a44
		}); err != nil {
			t.Fatalf("test %d: bodies mismatch: %v", i, err)
		}
	}
}

<<<<<<< HEAD
// Tests that the state trie nodes can be retrieved based on hashes.
func TestGetNodeData66(t *testing.T) {
	t.Parallel()
	testGetNodeData(t, ETH66, false)
}
func TestGetNodeData67(t *testing.T) {
	t.Parallel()
	testGetNodeData(t, ETH67, true)
}
func TestGetNodeData68(t *testing.T) {
	t.Parallel()
	testGetNodeData(t, ETH68, true)
}

func testGetNodeData(t *testing.T, protocol uint, drop bool) {
	t.Helper()

	// Define three accounts to simulate transactions with
	acc1Key, _ := crypto.HexToECDSA("8a1f9a8f95be41cd7ccb6168179afb4504aefe388d1e14474d32c45c72ce7b7a")
	acc2Key, _ := crypto.HexToECDSA("49a7b37aa6f6645917e7b807e9d1c00d4fa71f18343b0d4122a4d2df64dd6fee")
	acc1Addr := crypto.PubkeyToAddress(acc1Key.PublicKey)
	acc2Addr := crypto.PubkeyToAddress(acc2Key.PublicKey)

	signer := types.HomesteadSigner{}
	// Create a chain generator with some simple transactions (blatantly stolen from @fjl/chain_makers_test)
	generator := func(i int, block *core.BlockGen) {
		switch i {
		case 0:
			// In block 1, the test bank sends account #1 some ether.
			tx, _ := types.SignTx(types.NewTransaction(block.TxNonce(testAddr), acc1Addr, big.NewInt(10_000_000_000_000_000), params.TxGas, block.BaseFee(), nil), signer, testKey)
			block.AddTx(tx)
		case 1:
			// In block 2, the test bank sends some more ether to account #1.
			// acc1Addr passes it on to account #2.
			tx1, _ := types.SignTx(types.NewTransaction(block.TxNonce(testAddr), acc1Addr, big.NewInt(1_000_000_000_000_000), params.TxGas, block.BaseFee(), nil), signer, testKey)
			tx2, _ := types.SignTx(types.NewTransaction(block.TxNonce(acc1Addr), acc2Addr, big.NewInt(1_000_000_000_000_000), params.TxGas, block.BaseFee(), nil), signer, acc1Key)
			block.AddTx(tx1)
			block.AddTx(tx2)
		case 2:
			// Block 3 is empty but was mined by account #2.
			block.SetCoinbase(acc2Addr)
			block.SetExtra([]byte("yeehaw"))
		case 3:
			// Block 4 includes blocks 2 and 3 as uncle headers (with modified extra data).
			b2 := block.PrevBlock(1).Header()
			b2.Extra = []byte("foo")
			block.AddUncle(b2)
			b3 := block.PrevBlock(2).Header()
			b3.Extra = []byte("foo")
			block.AddUncle(b3)
		}
	}
	// Assemble the test environment
	backend := newTestBackendWithGenerator(4, false, generator)
	defer backend.close()

	peer, _ := newTestPeer("peer", protocol, backend)
	defer peer.close()

	// Collect all state tree hashes.
	var hashes []common.Hash

	it := backend.db.NewIterator(nil, nil)
	for it.Next() {
		if key := it.Key(); len(key) == common.HashLength {
			hashes = append(hashes, common.BytesToHash(key))
		}
	}
	it.Release()

	// Request all hashes.
	p2p.Send(peer.app, GetNodeDataMsg, &GetNodeDataPacket66{
		RequestId:         123,
		GetNodeDataPacket: hashes,
	})

	msg, err := peer.app.ReadMsg()

	if !drop {
		if err != nil {
			t.Fatalf("failed to read node data response: %v", err)
		}
	} else {
		if err != nil {
			return
		}

		t.Fatalf("succeeded to read node data response on non-supporting protocol: %v", msg)
	}

	if msg.Code != NodeDataMsg {
		t.Fatalf("response packet code mismatch: have %x, want %x", msg.Code, NodeDataMsg)
	}

	var res NodeDataPacket66
	if err := msg.Decode(&res); err != nil {
		t.Fatalf("failed to decode response node data: %v", err)
	}

	// Verify that all hashes correspond to the requested data.
	data := res.NodeDataPacket
	for i, want := range hashes {
		if hash := crypto.Keccak256Hash(data[i]); hash != want {
			t.Errorf("data hash mismatch: have %x, want %x", hash, want)
		}
	}

	// Reconstruct state tree from the received data.
	reconstructDB := rawdb.NewMemoryDatabase()
	for i := 0; i < len(data); i++ {
		rawdb.WriteLegacyTrieNode(reconstructDB, hashes[i], data[i])
	}

	// Sanity check whether all state matches.
	accounts := []common.Address{testAddr, acc1Addr, acc2Addr}

	for i := uint64(0); i <= backend.chain.CurrentBlock().Number.Uint64(); i++ {
		root := backend.chain.GetBlockByNumber(i).Root()
		reconstructed, _ := state.New(root, state.NewDatabase(reconstructDB), nil)

		for j, acc := range accounts {
			state, _ := backend.chain.StateAt(root)
			bw := state.GetBalance(acc)
			bh := reconstructed.GetBalance(acc)

			if (bw == nil) != (bh == nil) {
				t.Errorf("block %d, account %d: balance mismatch: have %v, want %v", i, j, bh, bw)
			}

			if bw != nil && bh != nil && bw.Cmp(bh) != 0 {
				t.Errorf("block %d, account %d: balance mismatch: have %v, want %v", i, j, bh, bw)
			}
		}
	}
}

// Tests that the transaction receipts can be retrieved based on hashes.
func TestGetBlockReceipts66(t *testing.T) {
	t.Parallel()
	testGetBlockReceipts(t, ETH66)
}
func TestGetBlockReceipts67(t *testing.T) {
	t.Parallel()
	testGetBlockReceipts(t, ETH67)
}
func TestGetBlockReceipts68(t *testing.T) {
	t.Parallel()
	testGetBlockReceipts(t, ETH68)
}
=======
// Tests that the transaction receipts can be retrieved based on hashes.
func TestGetBlockReceipts67(t *testing.T) { testGetBlockReceipts(t, ETH67) }
func TestGetBlockReceipts68(t *testing.T) { testGetBlockReceipts(t, ETH68) }
>>>>>>> 916d6a44

func testGetBlockReceipts(t *testing.T, protocol uint) {
	t.Helper()

	// Define three accounts to simulate transactions with
	acc1Key, _ := crypto.HexToECDSA("8a1f9a8f95be41cd7ccb6168179afb4504aefe388d1e14474d32c45c72ce7b7a")
	acc2Key, _ := crypto.HexToECDSA("49a7b37aa6f6645917e7b807e9d1c00d4fa71f18343b0d4122a4d2df64dd6fee")
	acc1Addr := crypto.PubkeyToAddress(acc1Key.PublicKey)
	acc2Addr := crypto.PubkeyToAddress(acc2Key.PublicKey)

	signer := types.HomesteadSigner{}
	// Create a chain generator with some simple transactions (blatantly stolen from @fjl/chain_markets_test)
	generator := func(i int, block *core.BlockGen) {
		switch i {
		case 0:
			// In block 1, the test bank sends account #1 some ether.
			tx, _ := types.SignTx(types.NewTransaction(block.TxNonce(testAddr), acc1Addr, big.NewInt(10_000_000_000_000_000), params.TxGas, block.BaseFee(), nil), signer, testKey)
			block.AddTx(tx)
		case 1:
			// In block 2, the test bank sends some more ether to account #1.
			// acc1Addr passes it on to account #2.
			tx1, _ := types.SignTx(types.NewTransaction(block.TxNonce(testAddr), acc1Addr, big.NewInt(1_000_000_000_000_000), params.TxGas, block.BaseFee(), nil), signer, testKey)
			tx2, _ := types.SignTx(types.NewTransaction(block.TxNonce(acc1Addr), acc2Addr, big.NewInt(1_000_000_000_000_000), params.TxGas, block.BaseFee(), nil), signer, acc1Key)
			block.AddTx(tx1)
			block.AddTx(tx2)
		case 2:
			// Block 3 is empty but was mined by account #2.
			block.SetCoinbase(acc2Addr)
			block.SetExtra([]byte("yeehaw"))
		case 3:
			// Block 4 includes blocks 2 and 3 as uncle headers (with modified extra data).
			b2 := block.PrevBlock(1).Header()
			b2.Extra = []byte("foo")
			block.AddUncle(b2)
			b3 := block.PrevBlock(2).Header()
			b3.Extra = []byte("foo")
			block.AddUncle(b3)
		}
	}
	// Assemble the test environment
	backend := newTestBackendWithGenerator(4, false, generator)
	defer backend.close()

	peer, _ := newTestPeer("peer", protocol, backend)
	defer peer.close()

	// Collect the hashes to request, and the response to expect
	var (
		hashes   []common.Hash
		receipts [][]*types.Receipt
	)

	for i := uint64(0); i <= backend.chain.CurrentBlock().Number.Uint64(); i++ {
		block := backend.chain.GetBlockByNumber(i)

		hashes = append(hashes, block.Hash())
		receipts = append(receipts, backend.chain.GetReceiptsByHash(block.Hash()))
	}
	// Send the hash request and verify the response
	p2p.Send(peer.app, GetReceiptsMsg, &GetReceiptsPacket{
		RequestId:          123,
		GetReceiptsRequest: hashes,
	})
<<<<<<< HEAD

	if err := p2p.ExpectMsg(peer.app, ReceiptsMsg, &ReceiptsPacket66{
		RequestId:      123,
		ReceiptsPacket: receipts,
=======
	if err := p2p.ExpectMsg(peer.app, ReceiptsMsg, &ReceiptsPacket{
		RequestId:        123,
		ReceiptsResponse: receipts,
>>>>>>> 916d6a44
	}); err != nil {
		t.Errorf("receipts mismatch: %v", err)
	}
}<|MERGE_RESOLUTION|>--- conflicted
+++ resolved
@@ -112,11 +112,7 @@
 	}
 
 	for _, block := range bs {
-<<<<<<< HEAD
-		_ = chain.StateCache().TrieDB().Commit(block.Root(), false)
-=======
 		chain.TrieDB().Commit(block.Root(), false)
->>>>>>> 916d6a44
 	}
 	txconfig := legacypool.DefaultConfig
 	txconfig.Journal = "" // Don't litter the disk with test journals
@@ -155,23 +151,8 @@
 }
 
 // Tests that block headers can be retrieved from a remote chain based on user queries.
-<<<<<<< HEAD
-func TestGetBlockHeaders66(t *testing.T) {
-	t.Parallel()
-	testGetBlockHeaders(t, ETH66)
-}
-func TestGetBlockHeaders67(t *testing.T) {
-	t.Parallel()
-	testGetBlockHeaders(t, ETH67)
-}
-func TestGetBlockHeaders68(t *testing.T) {
-	t.Parallel()
-	testGetBlockHeaders(t, ETH68)
-}
-=======
 func TestGetBlockHeaders67(t *testing.T) { testGetBlockHeaders(t, ETH67) }
 func TestGetBlockHeaders68(t *testing.T) { testGetBlockHeaders(t, ETH68) }
->>>>>>> 916d6a44
 
 func testGetBlockHeaders(t *testing.T, protocol uint) {
 	t.Helper()
@@ -333,16 +314,9 @@
 			RequestId:              123,
 			GetBlockHeadersRequest: tt.query,
 		})
-<<<<<<< HEAD
-
-		if err := p2p.ExpectMsg(peer.app, BlockHeadersMsg, &BlockHeadersPacket66{
-			RequestId:          123,
-			BlockHeadersPacket: headers,
-=======
 		if err := p2p.ExpectMsg(peer.app, BlockHeadersMsg, &BlockHeadersPacket{
 			RequestId:           123,
 			BlockHeadersRequest: headers,
->>>>>>> 916d6a44
 		}); err != nil {
 			t.Errorf("test %d: headers mismatch: %v", i, err)
 		}
@@ -355,12 +329,7 @@
 					RequestId:              456,
 					GetBlockHeadersRequest: tt.query,
 				})
-<<<<<<< HEAD
-
-				expected := &BlockHeadersPacket66{RequestId: 456, BlockHeadersPacket: headers}
-=======
 				expected := &BlockHeadersPacket{RequestId: 456, BlockHeadersRequest: headers}
->>>>>>> 916d6a44
 				if err := p2p.ExpectMsg(peer.app, BlockHeadersMsg, expected); err != nil {
 					t.Errorf("test %d by hash: headers mismatch: %v", i, err)
 				}
@@ -370,25 +339,8 @@
 }
 
 // Tests that block contents can be retrieved from a remote chain based on their hashes.
-<<<<<<< HEAD
-func TestGetBlockBodies66(t *testing.T) {
-	t.Parallel()
-	testGetBlockBodies(t, ETH66)
-}
-func TestGetBlockBodies67(t *testing.T) {
-=======
 func TestGetBlockBodies67(t *testing.T) { testGetBlockBodies(t, ETH67) }
 func TestGetBlockBodies68(t *testing.T) { testGetBlockBodies(t, ETH68) }
-
-func testGetBlockBodies(t *testing.T, protocol uint) {
->>>>>>> 916d6a44
-	t.Parallel()
-	testGetBlockBodies(t, ETH67)
-}
-func TestGetBlockBodies68(t *testing.T) {
-	t.Parallel()
-	testGetBlockBodies(t, ETH68)
-}
 
 func testGetBlockBodies(t *testing.T, protocol uint) {
 	gen := func(n int, g *core.BlockGen) {
@@ -472,177 +424,18 @@
 			RequestId:             123,
 			GetBlockBodiesRequest: hashes,
 		})
-<<<<<<< HEAD
-
-		if err := p2p.ExpectMsg(peer.app, BlockBodiesMsg, &BlockBodiesPacket66{
-			RequestId:         123,
-			BlockBodiesPacket: bodies,
-=======
 		if err := p2p.ExpectMsg(peer.app, BlockBodiesMsg, &BlockBodiesPacket{
 			RequestId:           123,
 			BlockBodiesResponse: bodies,
->>>>>>> 916d6a44
 		}); err != nil {
 			t.Fatalf("test %d: bodies mismatch: %v", i, err)
 		}
 	}
 }
 
-<<<<<<< HEAD
-// Tests that the state trie nodes can be retrieved based on hashes.
-func TestGetNodeData66(t *testing.T) {
-	t.Parallel()
-	testGetNodeData(t, ETH66, false)
-}
-func TestGetNodeData67(t *testing.T) {
-	t.Parallel()
-	testGetNodeData(t, ETH67, true)
-}
-func TestGetNodeData68(t *testing.T) {
-	t.Parallel()
-	testGetNodeData(t, ETH68, true)
-}
-
-func testGetNodeData(t *testing.T, protocol uint, drop bool) {
-	t.Helper()
-
-	// Define three accounts to simulate transactions with
-	acc1Key, _ := crypto.HexToECDSA("8a1f9a8f95be41cd7ccb6168179afb4504aefe388d1e14474d32c45c72ce7b7a")
-	acc2Key, _ := crypto.HexToECDSA("49a7b37aa6f6645917e7b807e9d1c00d4fa71f18343b0d4122a4d2df64dd6fee")
-	acc1Addr := crypto.PubkeyToAddress(acc1Key.PublicKey)
-	acc2Addr := crypto.PubkeyToAddress(acc2Key.PublicKey)
-
-	signer := types.HomesteadSigner{}
-	// Create a chain generator with some simple transactions (blatantly stolen from @fjl/chain_makers_test)
-	generator := func(i int, block *core.BlockGen) {
-		switch i {
-		case 0:
-			// In block 1, the test bank sends account #1 some ether.
-			tx, _ := types.SignTx(types.NewTransaction(block.TxNonce(testAddr), acc1Addr, big.NewInt(10_000_000_000_000_000), params.TxGas, block.BaseFee(), nil), signer, testKey)
-			block.AddTx(tx)
-		case 1:
-			// In block 2, the test bank sends some more ether to account #1.
-			// acc1Addr passes it on to account #2.
-			tx1, _ := types.SignTx(types.NewTransaction(block.TxNonce(testAddr), acc1Addr, big.NewInt(1_000_000_000_000_000), params.TxGas, block.BaseFee(), nil), signer, testKey)
-			tx2, _ := types.SignTx(types.NewTransaction(block.TxNonce(acc1Addr), acc2Addr, big.NewInt(1_000_000_000_000_000), params.TxGas, block.BaseFee(), nil), signer, acc1Key)
-			block.AddTx(tx1)
-			block.AddTx(tx2)
-		case 2:
-			// Block 3 is empty but was mined by account #2.
-			block.SetCoinbase(acc2Addr)
-			block.SetExtra([]byte("yeehaw"))
-		case 3:
-			// Block 4 includes blocks 2 and 3 as uncle headers (with modified extra data).
-			b2 := block.PrevBlock(1).Header()
-			b2.Extra = []byte("foo")
-			block.AddUncle(b2)
-			b3 := block.PrevBlock(2).Header()
-			b3.Extra = []byte("foo")
-			block.AddUncle(b3)
-		}
-	}
-	// Assemble the test environment
-	backend := newTestBackendWithGenerator(4, false, generator)
-	defer backend.close()
-
-	peer, _ := newTestPeer("peer", protocol, backend)
-	defer peer.close()
-
-	// Collect all state tree hashes.
-	var hashes []common.Hash
-
-	it := backend.db.NewIterator(nil, nil)
-	for it.Next() {
-		if key := it.Key(); len(key) == common.HashLength {
-			hashes = append(hashes, common.BytesToHash(key))
-		}
-	}
-	it.Release()
-
-	// Request all hashes.
-	p2p.Send(peer.app, GetNodeDataMsg, &GetNodeDataPacket66{
-		RequestId:         123,
-		GetNodeDataPacket: hashes,
-	})
-
-	msg, err := peer.app.ReadMsg()
-
-	if !drop {
-		if err != nil {
-			t.Fatalf("failed to read node data response: %v", err)
-		}
-	} else {
-		if err != nil {
-			return
-		}
-
-		t.Fatalf("succeeded to read node data response on non-supporting protocol: %v", msg)
-	}
-
-	if msg.Code != NodeDataMsg {
-		t.Fatalf("response packet code mismatch: have %x, want %x", msg.Code, NodeDataMsg)
-	}
-
-	var res NodeDataPacket66
-	if err := msg.Decode(&res); err != nil {
-		t.Fatalf("failed to decode response node data: %v", err)
-	}
-
-	// Verify that all hashes correspond to the requested data.
-	data := res.NodeDataPacket
-	for i, want := range hashes {
-		if hash := crypto.Keccak256Hash(data[i]); hash != want {
-			t.Errorf("data hash mismatch: have %x, want %x", hash, want)
-		}
-	}
-
-	// Reconstruct state tree from the received data.
-	reconstructDB := rawdb.NewMemoryDatabase()
-	for i := 0; i < len(data); i++ {
-		rawdb.WriteLegacyTrieNode(reconstructDB, hashes[i], data[i])
-	}
-
-	// Sanity check whether all state matches.
-	accounts := []common.Address{testAddr, acc1Addr, acc2Addr}
-
-	for i := uint64(0); i <= backend.chain.CurrentBlock().Number.Uint64(); i++ {
-		root := backend.chain.GetBlockByNumber(i).Root()
-		reconstructed, _ := state.New(root, state.NewDatabase(reconstructDB), nil)
-
-		for j, acc := range accounts {
-			state, _ := backend.chain.StateAt(root)
-			bw := state.GetBalance(acc)
-			bh := reconstructed.GetBalance(acc)
-
-			if (bw == nil) != (bh == nil) {
-				t.Errorf("block %d, account %d: balance mismatch: have %v, want %v", i, j, bh, bw)
-			}
-
-			if bw != nil && bh != nil && bw.Cmp(bh) != 0 {
-				t.Errorf("block %d, account %d: balance mismatch: have %v, want %v", i, j, bh, bw)
-			}
-		}
-	}
-}
-
-// Tests that the transaction receipts can be retrieved based on hashes.
-func TestGetBlockReceipts66(t *testing.T) {
-	t.Parallel()
-	testGetBlockReceipts(t, ETH66)
-}
-func TestGetBlockReceipts67(t *testing.T) {
-	t.Parallel()
-	testGetBlockReceipts(t, ETH67)
-}
-func TestGetBlockReceipts68(t *testing.T) {
-	t.Parallel()
-	testGetBlockReceipts(t, ETH68)
-}
-=======
 // Tests that the transaction receipts can be retrieved based on hashes.
 func TestGetBlockReceipts67(t *testing.T) { testGetBlockReceipts(t, ETH67) }
 func TestGetBlockReceipts68(t *testing.T) { testGetBlockReceipts(t, ETH68) }
->>>>>>> 916d6a44
 
 func testGetBlockReceipts(t *testing.T, protocol uint) {
 	t.Helper()
@@ -706,16 +499,9 @@
 		RequestId:          123,
 		GetReceiptsRequest: hashes,
 	})
-<<<<<<< HEAD
-
-	if err := p2p.ExpectMsg(peer.app, ReceiptsMsg, &ReceiptsPacket66{
-		RequestId:      123,
-		ReceiptsPacket: receipts,
-=======
 	if err := p2p.ExpectMsg(peer.app, ReceiptsMsg, &ReceiptsPacket{
 		RequestId:        123,
 		ReceiptsResponse: receipts,
->>>>>>> 916d6a44
 	}); err != nil {
 		t.Errorf("receipts mismatch: %v", err)
 	}
