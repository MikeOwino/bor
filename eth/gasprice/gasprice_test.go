--- conflicted
+++ resolved
@@ -121,12 +121,7 @@
 		state, _ := b.chain.StateAt(block.Root())
 		return block, b.chain.GetReceiptsByHash(block.Hash()), state
 	}
-<<<<<<< HEAD
-
-	return nil, nil
-=======
 	return nil, nil, nil
->>>>>>> aadddf3a
 }
 
 func (b *testBackend) ChainConfig() *params.ChainConfig {
@@ -170,9 +165,9 @@
 	td := params.GenesisDifficulty.Uint64()
 
 	if cancunBlock != nil {
-		ts := gspec.Timestamp + cancunBlock.Uint64()*10 // fixed 10 sec block time in blockgen
-		config.ShanghaiTime = &ts
-		config.CancunTime = &ts
+		// ts := gspec.Timestamp + cancunBlock.Uint64()*10 // fixed 10 sec block time in blockgen
+		config.ShanghaiBlock = big.NewInt(10)
+		config.CancunBlock = big.NewInt(10)
 		signer = types.LatestSigner(gspec.Config)
 	}
 
@@ -228,14 +223,6 @@
 		td += b.Difficulty().Uint64()
 	})
 	// Construct testing chain
-<<<<<<< HEAD
-	chain, err := core.NewBlockChain(rawdb.NewMemoryDatabase(), &core.CacheConfig{TrieCleanNoPrefetch: true}, gspec, nil, engine, vm.Config{}, nil, nil, nil)
-	if err != nil {
-		t.Fatalf("Failed to create local chain, %v", err)
-	}
-
-	chain.InsertChain(blocks)
-=======
 	gspec.Config.TerminalTotalDifficulty = new(big.Int).SetUint64(td)
 	chain, err := core.NewBlockChain(db, &core.CacheConfig{TrieCleanNoPrefetch: true}, gspec, nil, engine, vm.Config{}, nil, nil)
 	if err != nil {
@@ -244,7 +231,6 @@
 	if i, err := chain.InsertChain(blocks); err != nil {
 		panic(fmt.Errorf("error inserting block %d: %w", i, err))
 	}
->>>>>>> aadddf3a
 	chain.SetFinalized(chain.GetBlockByNumber(25).Header())
 	chain.SetSafe(chain.GetBlockByNumber(25).Header())
 
