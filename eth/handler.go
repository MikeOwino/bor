// Copyright 2015 The go-ethereum Authors
// This file is part of the go-ethereum library.
//
// The go-ethereum library is free software: you can redistribute it and/or modify
// it under the terms of the GNU Lesser General Public License as published by
// the Free Software Foundation, either version 3 of the License, or
// (at your option) any later version.
//
// The go-ethereum library is distributed in the hope that it will be useful,
// but WITHOUT ANY WARRANTY; without even the implied warranty of
// MERCHANTABILITY or FITNESS FOR A PARTICULAR PURPOSE. See the
// GNU Lesser General Public License for more details.
//
// You should have received a copy of the GNU Lesser General Public License
// along with the go-ethereum library. If not, see <http://www.gnu.org/licenses/>.

package eth

import (
	"context"
	"errors"
	"math"
	"math/big"
	"sync"
	"sync/atomic"
	"time"

	"github.com/ethereum/go-ethereum"
	"github.com/ethereum/go-ethereum/common"
	"github.com/ethereum/go-ethereum/consensus"
	"github.com/ethereum/go-ethereum/consensus/beacon"
	"github.com/ethereum/go-ethereum/core"
	"github.com/ethereum/go-ethereum/core/forkid"
	"github.com/ethereum/go-ethereum/core/txpool"
	"github.com/ethereum/go-ethereum/core/types"
	"github.com/ethereum/go-ethereum/eth/downloader"
	"github.com/ethereum/go-ethereum/eth/fetcher"
	"github.com/ethereum/go-ethereum/eth/protocols/eth"
	"github.com/ethereum/go-ethereum/eth/protocols/snap"
	"github.com/ethereum/go-ethereum/ethdb"
	"github.com/ethereum/go-ethereum/event"
	"github.com/ethereum/go-ethereum/internal/ethapi"
	"github.com/ethereum/go-ethereum/log"
	"github.com/ethereum/go-ethereum/metrics"
	"github.com/ethereum/go-ethereum/p2p"
)

const (
	// txChanSize is the size of channel listening to NewTxsEvent.
	// The number is referenced from the size of tx pool.
	txChanSize = 4096

	// txMaxBroadcastSize is the max size of a transaction that will be broadcasted.
	// All transactions with a higher size will be announced and need to be fetched
	// by the peer.
	txMaxBroadcastSize = 4096
)

var (
	syncChallengeTimeout = 15 * time.Second // Time allowance for a node to reply to the sync progress challenge
)

// txPool defines the methods needed from a transaction pool implementation to
// support all the operations needed by the Ethereum chain protocols.
type txPool interface {
	// Has returns an indicator whether txpool has a transaction
	// cached with the given hash.
	Has(hash common.Hash) bool

	// Get retrieves the transaction from local txpool with given
	// tx hash.
	Get(hash common.Hash) *txpool.Transaction

	// Add should add the given transactions to the pool.
	Add(txs []*txpool.Transaction, local bool, sync bool) []error

	// Pending should return pending transactions.
	// The slice should be modifiable by the caller.
<<<<<<< HEAD
	Pending(ctx context.Context, enforceTips bool) map[common.Address]types.Transactions
=======
	Pending(enforceTips bool) map[common.Address][]*txpool.LazyTransaction
>>>>>>> bed84606

	// SubscribeNewTxsEvent should return an event subscription of
	// NewTxsEvent and send events to the given channel.
	SubscribeNewTxsEvent(chan<- core.NewTxsEvent) event.Subscription
}

// handlerConfig is the collection of initialization parameters to create a full
// node network handler.
type handlerConfig struct {
<<<<<<< HEAD
	Database   ethdb.Database      // Database for direct sync insertions
	Chain      *core.BlockChain    // Blockchain to serve data from
	TxPool     txPool              // Transaction pool to propagate from
	Merger     *consensus.Merger   // The manager for eth1/2 transition
	Network    uint64              // Network identifier to adfvertise
	Sync       downloader.SyncMode // Whether to snap or full sync
	BloomCache uint64              // Megabytes to alloc for snap sync bloom
	//nolint: staticcheck
	EventMux       *event.TypeMux            // Legacy event mux, deprecate for `feed`
	Checkpoint     *params.TrustedCheckpoint // Hard coded checkpoint for sync challenges
	RequiredBlocks map[uint64]common.Hash    // Hard coded map of required block hashes for sync challenges
	EthAPI         *ethapi.BlockChainAPI     // EthAPI to interact
	checker        ethereum.ChainValidator
	txArrivalWait  time.Duration // Maximum duration to wait for an announced tx before requesting it
=======
	Database       ethdb.Database         // Database for direct sync insertions
	Chain          *core.BlockChain       // Blockchain to serve data from
	TxPool         txPool                 // Transaction pool to propagate from
	Merger         *consensus.Merger      // The manager for eth1/2 transition
	Network        uint64                 // Network identifier to adfvertise
	Sync           downloader.SyncMode    // Whether to snap or full sync
	BloomCache     uint64                 // Megabytes to alloc for snap sync bloom
	EventMux       *event.TypeMux         // Legacy event mux, deprecate for `feed`
	RequiredBlocks map[uint64]common.Hash // Hard coded map of required block hashes for sync challenges
>>>>>>> bed84606
}

type handler struct {
	networkID  uint64
	forkFilter forkid.Filter // Fork ID filter, constant across the lifetime of the node

	snapSync  atomic.Bool // Flag whether snap sync is enabled (gets disabled if we already have blocks)
	acceptTxs atomic.Bool // Flag whether we're considered synchronised (enables transaction processing)

	database ethdb.Database
	txpool   txPool
	chain    *core.BlockChain
	maxPeers int

	downloader   *downloader.Downloader
	blockFetcher *fetcher.BlockFetcher
	txFetcher    *fetcher.TxFetcher
	peers        *peerSet
	merger       *consensus.Merger

	ethAPI *ethapi.BlockChainAPI // EthAPI to interact

	eventMux      *event.TypeMux
	txsCh         chan core.NewTxsEvent
	txsSub        event.Subscription
	minedBlockSub *event.TypeMuxSubscription

	requiredBlocks map[uint64]common.Hash

	// channels for fetcher, syncer, txsyncLoop
	quitSync chan struct{}

	chainSync *chainSyncer
	wg        sync.WaitGroup

	handlerStartCh chan struct{}
	handlerDoneCh  chan struct{}
}

// newHandler returns a handler for all Ethereum chain management protocol.
func newHandler(config *handlerConfig) (*handler, error) {
	// Create the protocol manager with the base fields
	if config.EventMux == nil {
		config.EventMux = new(event.TypeMux) // Nicety initialization for tests
	}

	h := &handler{
		networkID:      config.Network,
		forkFilter:     forkid.NewFilter(config.Chain),
		eventMux:       config.EventMux,
		database:       config.Database,
		txpool:         config.TxPool,
		chain:          config.Chain,
		peers:          newPeerSet(),
		merger:         config.Merger,
		ethAPI:         config.EthAPI,
		requiredBlocks: config.RequiredBlocks,
		quitSync:       make(chan struct{}),
		handlerDoneCh:  make(chan struct{}),
		handlerStartCh: make(chan struct{}),
	}
	if config.Sync == downloader.FullSync {
		// The database seems empty as the current block is the genesis. Yet the snap
		// block is ahead, so snap sync was enabled for this node at a certain point.
		// The scenarios where this can happen is
		// * if the user manually (or via a bad block) rolled back a snap sync node
		//   below the sync point.
		// * the last snap sync is not finished while user specifies a full sync this
		//   time. But we don't have any recent state for full sync.
		// In these cases however it's safe to reenable snap sync.
		fullBlock, snapBlock := h.chain.CurrentBlock(), h.chain.CurrentSnapBlock()

		if fullBlock.Number.Uint64() == 0 && snapBlock.Number.Uint64() > 0 {
<<<<<<< HEAD
			log.Warn("Preventing switching sync mode from full sync to snap sync")
			// Note: Ideally this should never happen with bor, but to be extra
			// preventive we won't allow it to roll over to snap sync until
			// we have it working
			// TODO(snap): Uncomment when we have snap sync working
			// h.snapSync = uint32(1)
			// log.Warn("Switch sync mode from full sync to snap sync")
=======
			h.snapSync.Store(true)
			log.Warn("Switch sync mode from full sync to snap sync")
>>>>>>> bed84606
		}
	} else {
		if h.chain.CurrentBlock().Number.Uint64() > 0 {
			// Print warning log if database is not empty to run snap sync.
			log.Warn("Switch sync mode from snap sync to full sync")
		} else {
			// If snap sync was requested and our database is empty, grant it
			h.snapSync.Store(true)
		}
	}
	// If sync succeeds, pass a callback to potentially disable snap sync mode
	// and enable transaction propagation.
	success := func() {
		// If we were running snap sync and it finished, disable doing another
		// round on next sync cycle
		if h.snapSync.Load() {
			log.Info("Snap sync complete, auto disabling")
			h.snapSync.Store(false)
		}
		// If we've successfully finished a sync cycle, accept transactions from
		// the network
		h.acceptTxs.Store(true)
	}
	// Construct the downloader (long sync)
<<<<<<< HEAD
	h.downloader = downloader.New(h.checkpointNumber, config.Database, h.eventMux, h.chain, nil, h.removePeer, success, config.checker)
	// nolint:nestif
=======
	h.downloader = downloader.New(config.Database, h.eventMux, h.chain, nil, h.removePeer, success)
>>>>>>> bed84606
	if ttd := h.chain.Config().TerminalTotalDifficulty; ttd != nil {
		if h.chain.Config().TerminalTotalDifficultyPassed {
			log.Info("Chain post-merge, sync via beacon client")
		} else {
			head := h.chain.CurrentBlock()
			if td := h.chain.GetTd(head.Hash(), head.Number.Uint64()); td.Cmp(ttd) >= 0 {
				log.Info("Chain post-TTD, sync via beacon client")
			} else {
				log.Warn("Chain pre-merge, sync via PoW (ensure beacon client is ready)")
			}
		}
	} else if h.chain.Config().TerminalTotalDifficultyPassed {
		log.Error("Chain configured post-merge, but without TTD. Are you debugging sync?")
	}
	// Construct the fetcher (short sync)
	validator := func(header *types.Header) error {
		// All the block fetcher activities should be disabled
		// after the transition. Print the warning log.
		if h.merger.PoSFinalized() {
			log.Warn("Unexpected validation activity", "hash", header.Hash(), "number", header.Number)
			return errors.New("unexpected behavior after transition")
		}
		// Reject all the PoS style headers in the first place. No matter
		// the chain has finished the transition or not, the PoS headers
		// should only come from the trusted consensus layer instead of
		// p2p network.
		if beacon, ok := h.chain.Engine().(*beacon.Beacon); ok {
			if beacon.IsPoSHeader(header) {
				return errors.New("unexpected post-merge header")
			}
		}
<<<<<<< HEAD

		return h.chain.Engine().VerifyHeader(h.chain, header, true)
=======
		return h.chain.Engine().VerifyHeader(h.chain, header)
>>>>>>> bed84606
	}
	heighter := func() uint64 {
		return h.chain.CurrentBlock().Number.Uint64()
	}
	inserter := func(blocks types.Blocks) (int, error) {
		// All the block fetcher activities should be disabled
		// after the transition. Print the warning log.
		if h.merger.PoSFinalized() {
			var ctx []interface{}

			ctx = append(ctx, "blocks", len(blocks))
			if len(blocks) > 0 {
				ctx = append(ctx, "firsthash", blocks[0].Hash())
				ctx = append(ctx, "firstnumber", blocks[0].Number())
				ctx = append(ctx, "lasthash", blocks[len(blocks)-1].Hash())
				ctx = append(ctx, "lastnumber", blocks[len(blocks)-1].Number())
			}

			log.Warn("Unexpected insertion activity", ctx...)

			return 0, errors.New("unexpected behavior after transition")
		}
		// If snap sync is running, deny importing weird blocks. This is a problematic
		// clause when starting up a new network, because snap-syncing miners might not
		// accept each others' blocks until a restart. Unfortunately we haven't figured
		// out a way yet where nodes can decide unilaterally whether the network is new
		// or not. This should be fixed if we figure out a solution.
		if h.snapSync.Load() {
			log.Warn("Snap syncing, discarded propagated block", "number", blocks[0].Number(), "hash", blocks[0].Hash())
			return 0, nil
		}

		if h.merger.TDDReached() {
			// The blocks from the p2p network is regarded as untrusted
			// after the transition. In theory block gossip should be disabled
			// entirely whenever the transition is started. But in order to
			// handle the transition boundary reorg in the consensus-layer,
			// the legacy blocks are still accepted, but only for the terminal
			// pow blocks. Spec: https://github.com/ethereum/EIPs/blob/master/EIPS/eip-3675.md#halt-the-importing-of-pow-blocks
			for i, block := range blocks {
				ptd := h.chain.GetTd(block.ParentHash(), block.NumberU64()-1)
				if ptd == nil {
					return 0, nil
				}

				td := new(big.Int).Add(ptd, block.Difficulty())
				if !h.chain.Config().IsTerminalPoWBlock(ptd, td) {
					log.Info("Filtered out non-termimal pow block", "number", block.NumberU64(), "hash", block.Hash())
					return 0, nil
				}

				if err := h.chain.InsertBlockWithoutSetHead(block); err != nil {
					return i, err
				}
			}

			return 0, nil
		}

		n, err := h.chain.InsertChain(blocks)
		if err == nil {
			h.acceptTxs.Store(true) // Mark initial sync done on any fetcher import
		}

		return n, err
	}
	h.blockFetcher = fetcher.NewBlockFetcher(false, nil, h.chain.GetBlockByHash, validator, h.BroadcastBlock, heighter, nil, inserter, h.removePeer)

	fetchTx := func(peer string, hashes []common.Hash) error {
		p := h.peers.peer(peer)
		if p == nil {
			return errors.New("unknown peer")
		}

		return p.RequestTxs(hashes)
	}
<<<<<<< HEAD
	h.txFetcher = fetcher.NewTxFetcher(h.txpool.Has, h.txpool.AddRemotes, fetchTx, config.txArrivalWait)
=======
	addTxs := func(txs []*txpool.Transaction) []error {
		return h.txpool.Add(txs, false, false)
	}
	h.txFetcher = fetcher.NewTxFetcher(h.txpool.Has, addTxs, fetchTx)
>>>>>>> bed84606
	h.chainSync = newChainSyncer(h)

	return h, nil
}

// protoTracker tracks the number of active protocol handlers.
func (h *handler) protoTracker() {
	defer h.wg.Done()
	var active int
	for {
		select {
		case <-h.handlerStartCh:
			active++
		case <-h.handlerDoneCh:
			active--
		case <-h.quitSync:
			// Wait for all active handlers to finish.
			for ; active > 0; active-- {
				<-h.handlerDoneCh
			}
			return
		}
	}
}

// incHandlers signals to increment the number of active handlers if not
// quitting.
func (h *handler) incHandlers() bool {
	select {
	case h.handlerStartCh <- struct{}{}:
		return true
	case <-h.quitSync:
		return false
	}
}

// decHandlers signals to decrement the number of active handlers.
func (h *handler) decHandlers() {
	h.handlerDoneCh <- struct{}{}
}

// runEthPeer registers an eth peer into the joint eth/snap peerset, adds it to
// various subsystems and starts handling messages.
func (h *handler) runEthPeer(peer *eth.Peer, handler eth.Handler) error {
	if !h.incHandlers() {
		return p2p.DiscQuitting
	}
	defer h.decHandlers()

	// If the peer has a `snap` extension, wait for it to connect so we can have
	// a uniform initialization/teardown mechanism
	snap, err := h.peers.waitSnapExtension(peer)
	if err != nil {
		peer.Log().Error("Snapshot extension barrier failed", "err", err)
		return err
	}
<<<<<<< HEAD
	// TODO(karalabe): Not sure why this is needed
	if !h.chainSync.handlePeerEvent(peer) {
		return p2p.DiscQuitting
	}

	h.peerWG.Add(1)
	defer h.peerWG.Done()
=======
>>>>>>> bed84606

	// Execute the Ethereum handshake
	var (
		genesis = h.chain.Genesis()
		head    = h.chain.CurrentHeader()
		hash    = head.Hash()
		number  = head.Number.Uint64()
		td      = h.chain.GetTd(hash, number)
	)

	forkID := forkid.NewID(h.chain.Config(), genesis.Hash(), number, head.Time)
	if err := peer.Handshake(h.networkID, td, hash, genesis.Hash(), forkID, h.forkFilter); err != nil {
		peer.Log().Debug("Ethereum handshake failed", "err", err)
		return err
	}

	reject := false // reserved peer slots
<<<<<<< HEAD

	if atomic.LoadUint32(&h.snapSync) == 1 {
=======
	if h.snapSync.Load() {
>>>>>>> bed84606
		if snap == nil {
			// If we are running snap-sync, we want to reserve roughly half the peer
			// slots for peers supporting the snap protocol.
			// The logic here is; we only allow up to 5 more non-snap peers than snap-peers.
			if all, snp := h.peers.len(), h.peers.snapLen(); all-snp > snp+5 {
				reject = true
			}
		}
	}
	// Ignore maxPeers if this is a trusted peer
	if !peer.Peer.Info().Network.Trusted {
		if reject || h.peers.len() >= h.maxPeers {
			return p2p.DiscTooManyPeers
		}
	}

	peer.Log().Debug("Ethereum peer connected", "name", peer.Name())

	// Register the peer locally
	if err := h.peers.registerPeer(peer, snap); err != nil {
		peer.Log().Error("Ethereum peer registration failed", "err", err)
		return err
	}
	defer h.unregisterPeer(peer.ID())

	p := h.peers.peer(peer.ID())
	if p == nil {
		return errors.New("peer dropped during handling")
	}
	// Register the peer in the downloader. If the downloader considers it banned, we disconnect
	if err := h.downloader.RegisterPeer(peer.ID(), peer.Version(), peer); err != nil {
		peer.Log().Error("Failed to register peer in eth syncer", "err", err)
		return err
	}

	if snap != nil {
		if err := h.downloader.SnapSyncer.Register(snap); err != nil {
			peer.Log().Error("Failed to register peer in snap syncer", "err", err)
			return err
		}
	}
<<<<<<< HEAD

	h.chainSync.handlePeerEvent(peer)
=======
	h.chainSync.handlePeerEvent()
>>>>>>> bed84606

	// Propagate existing transactions. new transactions appearing
	// after this will be sent via broadcasts.
	h.syncTransactions(peer)

	// Create a notification channel for pending requests if the peer goes down
	dead := make(chan struct{})
	defer close(dead)

<<<<<<< HEAD
	// If we have a trusted CHT, reject all peers below that (avoid fast sync eclipse)
	if h.checkpointHash != (common.Hash{}) {
		// Request the peer's checkpoint header for chain height/weight validation
		resCh := make(chan *eth.Response)

		req, err := peer.RequestHeadersByNumber(h.checkpointNumber, 1, 0, false, resCh)
		if err != nil {
			return err
		}
		// Start a timer to disconnect if the peer doesn't reply in time
		go func() {
			// Ensure the request gets cancelled in case of error/drop
			defer req.Close()

			timeout := time.NewTimer(syncChallengeTimeout)
			defer timeout.Stop()

			select {
			case res := <-resCh:
				headers := ([]*types.Header)(*res.Res.(*eth.BlockHeadersPacket))
				if len(headers) == 0 {
					// If we're doing a snap sync, we must enforce the checkpoint
					// block to avoid eclipse attacks. Unsynced nodes are welcome
					// to connect after we're done joining the network.
					if atomic.LoadUint32(&h.snapSync) == 1 {
						peer.Log().Warn("Dropping unsynced node during sync", "addr", peer.RemoteAddr(), "type", peer.Name())
						res.Done <- errors.New("unsynced node cannot serve sync")

						return
					}
					res.Done <- nil

					return
				}
				// Validate the header and either drop the peer or continue
				if len(headers) > 1 {
					res.Done <- errors.New("too many headers in checkpoint response")
					return
				}

				if headers[0].Hash() != h.checkpointHash {
					res.Done <- errors.New("checkpoint hash mismatch")
					return
				}
				res.Done <- nil

			case <-timeout.C:
				peer.Log().Warn("Checkpoint challenge timed out, dropping", "addr", peer.RemoteAddr(), "type", peer.Name())
				h.removePeer(peer.ID())

			case <-dead:
				// Peer handler terminated, abort all goroutines
			}
		}()
	}
=======
>>>>>>> bed84606
	// If we have any explicit peer required block hashes, request them
	for number, hash := range h.requiredBlocks {
		resCh := make(chan *eth.Response)

		req, err := peer.RequestHeadersByNumber(number, 1, 0, false, resCh)
		if err != nil {
			return err
		}

		go func(number uint64, hash common.Hash, req *eth.Request) {
			// Ensure the request gets cancelled in case of error/drop
			defer req.Close()

			timeout := time.NewTimer(syncChallengeTimeout)
			defer timeout.Stop()

			select {
			case res := <-resCh:
				headers := ([]*types.Header)(*res.Res.(*eth.BlockHeadersPacket))
				if len(headers) == 0 {
					// Required blocks are allowed to be missing if the remote
					// node is not yet synced
					res.Done <- nil
					return
				}
				// Validate the header and either drop the peer or continue
				if len(headers) > 1 {
					res.Done <- errors.New("too many headers in required block response")
					return
				}

				if headers[0].Number.Uint64() != number || headers[0].Hash() != hash {
					peer.Log().Info("Required block mismatch, dropping peer", "number", number, "hash", headers[0].Hash(), "want", hash)
					res.Done <- errors.New("required block mismatch")

					return
				}

				peer.Log().Debug("Peer required block verified", "number", number, "hash", hash)
				res.Done <- nil
			case <-timeout.C:
				peer.Log().Warn("Required block challenge timed out, dropping", "addr", peer.RemoteAddr(), "type", peer.Name())
				h.removePeer(peer.ID())
			}
		}(number, hash, req)
	}
	// Handle incoming messages until the connection is torn down
	return handler(peer)
}

// runSnapExtension registers a `snap` peer into the joint eth/snap peerset and
// starts handling inbound messages. As `snap` is only a satellite protocol to
// `eth`, all subsystem registrations and lifecycle management will be done by
// the main `eth` handler to prevent strange races.
func (h *handler) runSnapExtension(peer *snap.Peer, handler snap.Handler) error {
	if !h.incHandlers() {
		return p2p.DiscQuitting
	}
	defer h.decHandlers()

	if err := h.peers.registerSnapExtension(peer); err != nil {
		if metrics.Enabled {
			if peer.Inbound() {
				snap.IngressRegistrationErrorMeter.Mark(1)
			} else {
				snap.EgressRegistrationErrorMeter.Mark(1)
			}
		}
		peer.Log().Warn("Snapshot extension registration failed", "err", err)
		return err
	}

	return handler(peer)
}

// removePeer requests disconnection of a peer.
func (h *handler) removePeer(id string) {
	peer := h.peers.peer(id)
	if peer != nil {
		peer.Peer.Disconnect(p2p.DiscUselessPeer)
	}
}

// unregisterPeer removes a peer from the downloader, fetchers and main peer set.
func (h *handler) unregisterPeer(id string) {
	// Create a custom logger to avoid printing the entire id
	var logger log.Logger
	if len(id) < 16 {
		// Tests use short IDs, don't choke on them
		logger = log.New("peer", id)
	} else {
		logger = log.New("peer", id[:8])
	}
	// Abort if the peer does not exist
	peer := h.peers.peer(id)
	if peer == nil {
		logger.Error("Ethereum peer removal failed", "err", errPeerNotRegistered)
		return
	}
	// Remove the `eth` peer if it exists
	logger.Debug("Removing Ethereum peer", "snap", peer.snapExt != nil)

	// Remove the `snap` extension if it exists
	if peer.snapExt != nil {
		h.downloader.SnapSyncer.Unregister(id)
	}

	h.downloader.UnregisterPeer(id)
	h.txFetcher.Drop(id)

	if err := h.peers.unregisterPeer(id); err != nil {
		logger.Error("Ethereum peer removal failed", "err", err)
	}
}

func (h *handler) Start(maxPeers int) {
	h.maxPeers = maxPeers

	// broadcast transactions
	h.wg.Add(1)
	h.txsCh = make(chan core.NewTxsEvent, txChanSize)
	h.txsSub = h.txpool.SubscribeNewTxsEvent(h.txsCh)

	go h.txBroadcastLoop()

	// broadcast mined blocks
	h.wg.Add(1)

	h.minedBlockSub = h.eventMux.Subscribe(core.NewMinedBlockEvent{})
	go h.minedBroadcastLoop()

	// start sync handlers
	h.wg.Add(1)
	go h.chainSync.loop()

	// start peer handler tracker
	h.wg.Add(1)
	go h.protoTracker()
}

func (h *handler) Stop() {
	h.txsSub.Unsubscribe()        // quits txBroadcastLoop
	h.minedBlockSub.Unsubscribe() // quits blockBroadcastLoop

	// Quit chainSync and txsync64.
	// After this is done, no new peers will be accepted.
	close(h.quitSync)

	// Disconnect existing sessions.
	// This also closes the gate for any new registrations on the peer set.
	// sessions which are already established but not added to h.peers yet
	// will exit when they try to register.
	h.peers.close()
	h.wg.Wait()

	log.Info("Ethereum protocol stopped")
}

// BroadcastBlock will either propagate a block to a subset of its peers, or
// will only announce its availability (depending what's requested).
func (h *handler) BroadcastBlock(block *types.Block, propagate bool) {
	// Disable the block propagation if the chain has already entered the PoS
	// stage. The block propagation is delegated to the consensus layer.
	if h.merger.PoSFinalized() {
		return
	}
	// Disable the block propagation if it's the post-merge block.
	if beacon, ok := h.chain.Engine().(*beacon.Beacon); ok {
		if beacon.IsPoSHeader(block.Header()) {
			return
		}
	}

	hash := block.Hash()
	peers := h.peers.peersWithoutBlock(hash)

	// If propagation is requested, send to a subset of the peer
	if propagate {
		// Calculate the TD of the block (it's not imported yet, so block.Td is not valid)
		var td *big.Int
		if parent := h.chain.GetBlock(block.ParentHash(), block.NumberU64()-1); parent != nil {
			td = new(big.Int).Add(block.Difficulty(), h.chain.GetTd(block.ParentHash(), block.NumberU64()-1))
		} else {
			log.Error("Propagating dangling block", "number", block.Number(), "hash", hash)
			return
		}
		// Send the block to a subset of our peers
		transfer := peers[:int(math.Sqrt(float64(len(peers))))]
		for _, peer := range transfer {
			peer.AsyncSendNewBlock(block, td)
		}

		log.Trace("Propagated block", "hash", hash, "recipients", len(transfer), "duration", common.PrettyDuration(time.Since(block.ReceivedAt)))

		return
	}
	// Otherwise if the block is indeed in out own chain, announce it
	if h.chain.HasBlock(hash, block.NumberU64()) {
		for _, peer := range peers {
			peer.AsyncSendNewBlockHash(block)
		}

		log.Trace("Announced block", "hash", hash, "recipients", len(peers), "duration", common.PrettyDuration(time.Since(block.ReceivedAt)))
	}
}

// BroadcastTransactions will propagate a batch of transactions
// - To a square root of all peers
// - And, separately, as announcements to all peers which are not known to
// already have the given transaction.
func (h *handler) BroadcastTransactions(txs types.Transactions) {
	var (
		annoCount   int // Count of announcements made
		annoPeers   int
		directCount int // Count of the txs sent directly to peers
		directPeers int // Count of the peers that were sent transactions directly

		txset = make(map[*ethPeer][]common.Hash) // Set peer->hash to transfer directly
		annos = make(map[*ethPeer][]common.Hash) // Set peer->hash to announce

	)
	// Broadcast transactions to a batch of peers not knowing about it
	for _, tx := range txs {
		peers := h.peers.peersWithoutTransaction(tx.Hash())

		var numDirect int
		if tx.Size() <= txMaxBroadcastSize {
			numDirect = int(math.Sqrt(float64(len(peers))))
		}
		// Send the tx unconditionally to a subset of our peers
		for _, peer := range peers[:numDirect] {
			txset[peer] = append(txset[peer], tx.Hash())
		}
		// For the remaining peers, send announcement only
		for _, peer := range peers[numDirect:] {
			annos[peer] = append(annos[peer], tx.Hash())
		}
	}

	for peer, hashes := range txset {
		directPeers++
		directCount += len(hashes)
		peer.AsyncSendTransactions(hashes)
	}

	for peer, hashes := range annos {
		annoPeers++
		annoCount += len(hashes)
		peer.AsyncSendPooledTransactionHashes(hashes)
	}

	log.Debug("Transaction broadcast", "txs", len(txs),
		"announce packs", annoPeers, "announced hashes", annoCount,
		"tx packs", directPeers, "broadcast txs", directCount)
}

// minedBroadcastLoop sends mined blocks to connected peers.
func (h *handler) minedBroadcastLoop() {
	defer h.wg.Done()

	for obj := range h.minedBlockSub.Chan() {
		if ev, ok := obj.Data.(core.NewMinedBlockEvent); ok {
			h.BroadcastBlock(ev.Block, true)  // First propagate block to peers
			h.BroadcastBlock(ev.Block, false) // Only then announce to the rest
		}
	}
}

// txBroadcastLoop announces new transactions to connected peers.
func (h *handler) txBroadcastLoop() {
	defer h.wg.Done()

	for {
		select {
		case event := <-h.txsCh:
			h.BroadcastTransactions(event.Txs)
		case <-h.txsSub.Err():
			return
		}
	}
}<|MERGE_RESOLUTION|>--- conflicted
+++ resolved
@@ -17,7 +17,6 @@
 package eth
 
 import (
-	"context"
 	"errors"
 	"math"
 	"math/big"
@@ -76,11 +75,7 @@
 
 	// Pending should return pending transactions.
 	// The slice should be modifiable by the caller.
-<<<<<<< HEAD
-	Pending(ctx context.Context, enforceTips bool) map[common.Address]types.Transactions
-=======
 	Pending(enforceTips bool) map[common.Address][]*txpool.LazyTransaction
->>>>>>> bed84606
 
 	// SubscribeNewTxsEvent should return an event subscription of
 	// NewTxsEvent and send events to the given channel.
@@ -90,32 +85,17 @@
 // handlerConfig is the collection of initialization parameters to create a full
 // node network handler.
 type handlerConfig struct {
-<<<<<<< HEAD
-	Database   ethdb.Database      // Database for direct sync insertions
-	Chain      *core.BlockChain    // Blockchain to serve data from
-	TxPool     txPool              // Transaction pool to propagate from
-	Merger     *consensus.Merger   // The manager for eth1/2 transition
-	Network    uint64              // Network identifier to adfvertise
-	Sync       downloader.SyncMode // Whether to snap or full sync
-	BloomCache uint64              // Megabytes to alloc for snap sync bloom
-	//nolint: staticcheck
-	EventMux       *event.TypeMux            // Legacy event mux, deprecate for `feed`
-	Checkpoint     *params.TrustedCheckpoint // Hard coded checkpoint for sync challenges
-	RequiredBlocks map[uint64]common.Hash    // Hard coded map of required block hashes for sync challenges
-	EthAPI         *ethapi.BlockChainAPI     // EthAPI to interact
+	Database       ethdb.Database      // Database for direct sync insertions
+	Chain          *core.BlockChain    // Blockchain to serve data from
+	TxPool         txPool              // Transaction pool to propagate from
+	Merger         *consensus.Merger   // The manager for eth1/2 transition
+	Network        uint64              // Network identifier to adfvertise
+	Sync           downloader.SyncMode // Whether to snap or full sync
+	BloomCache     uint64              // Megabytes to alloc for snap sync bloom
+	EventMux       *event.TypeMux      // Legacy event mux, deprecate for `feed`
+	txArrivalWait  time.Duration       // Maximum duration to wait for an announced tx before requesting it
 	checker        ethereum.ChainValidator
-	txArrivalWait  time.Duration // Maximum duration to wait for an announced tx before requesting it
-=======
-	Database       ethdb.Database         // Database for direct sync insertions
-	Chain          *core.BlockChain       // Blockchain to serve data from
-	TxPool         txPool                 // Transaction pool to propagate from
-	Merger         *consensus.Merger      // The manager for eth1/2 transition
-	Network        uint64                 // Network identifier to adfvertise
-	Sync           downloader.SyncMode    // Whether to snap or full sync
-	BloomCache     uint64                 // Megabytes to alloc for snap sync bloom
-	EventMux       *event.TypeMux         // Legacy event mux, deprecate for `feed`
 	RequiredBlocks map[uint64]common.Hash // Hard coded map of required block hashes for sync challenges
->>>>>>> bed84606
 }
 
 type handler struct {
@@ -189,18 +169,8 @@
 		fullBlock, snapBlock := h.chain.CurrentBlock(), h.chain.CurrentSnapBlock()
 
 		if fullBlock.Number.Uint64() == 0 && snapBlock.Number.Uint64() > 0 {
-<<<<<<< HEAD
-			log.Warn("Preventing switching sync mode from full sync to snap sync")
-			// Note: Ideally this should never happen with bor, but to be extra
-			// preventive we won't allow it to roll over to snap sync until
-			// we have it working
-			// TODO(snap): Uncomment when we have snap sync working
-			// h.snapSync = uint32(1)
-			// log.Warn("Switch sync mode from full sync to snap sync")
-=======
 			h.snapSync.Store(true)
 			log.Warn("Switch sync mode from full sync to snap sync")
->>>>>>> bed84606
 		}
 	} else {
 		if h.chain.CurrentBlock().Number.Uint64() > 0 {
@@ -225,12 +195,7 @@
 		h.acceptTxs.Store(true)
 	}
 	// Construct the downloader (long sync)
-<<<<<<< HEAD
-	h.downloader = downloader.New(h.checkpointNumber, config.Database, h.eventMux, h.chain, nil, h.removePeer, success, config.checker)
-	// nolint:nestif
-=======
-	h.downloader = downloader.New(config.Database, h.eventMux, h.chain, nil, h.removePeer, success)
->>>>>>> bed84606
+	h.downloader = downloader.New(config.Database, h.eventMux, h.chain, nil, h.removePeer, success, config.checker)
 	if ttd := h.chain.Config().TerminalTotalDifficulty; ttd != nil {
 		if h.chain.Config().TerminalTotalDifficultyPassed {
 			log.Info("Chain post-merge, sync via beacon client")
@@ -262,12 +227,7 @@
 				return errors.New("unexpected post-merge header")
 			}
 		}
-<<<<<<< HEAD
-
-		return h.chain.Engine().VerifyHeader(h.chain, header, true)
-=======
 		return h.chain.Engine().VerifyHeader(h.chain, header)
->>>>>>> bed84606
 	}
 	heighter := func() uint64 {
 		return h.chain.CurrentBlock().Number.Uint64()
@@ -344,14 +304,10 @@
 
 		return p.RequestTxs(hashes)
 	}
-<<<<<<< HEAD
-	h.txFetcher = fetcher.NewTxFetcher(h.txpool.Has, h.txpool.AddRemotes, fetchTx, config.txArrivalWait)
-=======
 	addTxs := func(txs []*txpool.Transaction) []error {
 		return h.txpool.Add(txs, false, false)
 	}
-	h.txFetcher = fetcher.NewTxFetcher(h.txpool.Has, addTxs, fetchTx)
->>>>>>> bed84606
+	h.txFetcher = fetcher.NewTxFetcher(h.txpool.Has, addTxs, fetchTx, config.txArrivalWait)
 	h.chainSync = newChainSyncer(h)
 
 	return h, nil
@@ -408,16 +364,6 @@
 		peer.Log().Error("Snapshot extension barrier failed", "err", err)
 		return err
 	}
-<<<<<<< HEAD
-	// TODO(karalabe): Not sure why this is needed
-	if !h.chainSync.handlePeerEvent(peer) {
-		return p2p.DiscQuitting
-	}
-
-	h.peerWG.Add(1)
-	defer h.peerWG.Done()
-=======
->>>>>>> bed84606
 
 	// Execute the Ethereum handshake
 	var (
@@ -435,12 +381,7 @@
 	}
 
 	reject := false // reserved peer slots
-<<<<<<< HEAD
-
-	if atomic.LoadUint32(&h.snapSync) == 1 {
-=======
 	if h.snapSync.Load() {
->>>>>>> bed84606
 		if snap == nil {
 			// If we are running snap-sync, we want to reserve roughly half the peer
 			// slots for peers supporting the snap protocol.
@@ -482,12 +423,7 @@
 			return err
 		}
 	}
-<<<<<<< HEAD
-
-	h.chainSync.handlePeerEvent(peer)
-=======
 	h.chainSync.handlePeerEvent()
->>>>>>> bed84606
 
 	// Propagate existing transactions. new transactions appearing
 	// after this will be sent via broadcasts.
@@ -497,64 +433,6 @@
 	dead := make(chan struct{})
 	defer close(dead)
 
-<<<<<<< HEAD
-	// If we have a trusted CHT, reject all peers below that (avoid fast sync eclipse)
-	if h.checkpointHash != (common.Hash{}) {
-		// Request the peer's checkpoint header for chain height/weight validation
-		resCh := make(chan *eth.Response)
-
-		req, err := peer.RequestHeadersByNumber(h.checkpointNumber, 1, 0, false, resCh)
-		if err != nil {
-			return err
-		}
-		// Start a timer to disconnect if the peer doesn't reply in time
-		go func() {
-			// Ensure the request gets cancelled in case of error/drop
-			defer req.Close()
-
-			timeout := time.NewTimer(syncChallengeTimeout)
-			defer timeout.Stop()
-
-			select {
-			case res := <-resCh:
-				headers := ([]*types.Header)(*res.Res.(*eth.BlockHeadersPacket))
-				if len(headers) == 0 {
-					// If we're doing a snap sync, we must enforce the checkpoint
-					// block to avoid eclipse attacks. Unsynced nodes are welcome
-					// to connect after we're done joining the network.
-					if atomic.LoadUint32(&h.snapSync) == 1 {
-						peer.Log().Warn("Dropping unsynced node during sync", "addr", peer.RemoteAddr(), "type", peer.Name())
-						res.Done <- errors.New("unsynced node cannot serve sync")
-
-						return
-					}
-					res.Done <- nil
-
-					return
-				}
-				// Validate the header and either drop the peer or continue
-				if len(headers) > 1 {
-					res.Done <- errors.New("too many headers in checkpoint response")
-					return
-				}
-
-				if headers[0].Hash() != h.checkpointHash {
-					res.Done <- errors.New("checkpoint hash mismatch")
-					return
-				}
-				res.Done <- nil
-
-			case <-timeout.C:
-				peer.Log().Warn("Checkpoint challenge timed out, dropping", "addr", peer.RemoteAddr(), "type", peer.Name())
-				h.removePeer(peer.ID())
-
-			case <-dead:
-				// Peer handler terminated, abort all goroutines
-			}
-		}()
-	}
-=======
->>>>>>> bed84606
 	// If we have any explicit peer required block hashes, request them
 	for number, hash := range h.requiredBlocks {
 		resCh := make(chan *eth.Response)
