--- conflicted
+++ resolved
@@ -23,16 +23,12 @@
 	"sort"
 	"strings"
 
+	"github.com/mattn/go-isatty"
 	"github.com/urfave/cli/v2"
 
 	"github.com/ethereum/go-ethereum/internal/version"
 	"github.com/ethereum/go-ethereum/log"
 	"github.com/ethereum/go-ethereum/params"
-<<<<<<< HEAD
-=======
-	"github.com/mattn/go-isatty"
-	"github.com/urfave/cli/v2"
->>>>>>> 916d6a44
 )
 
 // usecolor defines whether the CLI help should use colored output or normal dumb
@@ -181,14 +177,8 @@
 		defaultValueString = " (default: " + s + ")"
 	}
 	envHint := strings.TrimSpace(cli.FlagEnvHinter(df.GetEnvVars(), ""))
-<<<<<<< HEAD
-
-	if len(envHint) > 0 {
-		usage += " " + envHint
-=======
 	if envHint != "" {
 		envHint = " (" + envHint[1:len(envHint)-1] + ")"
->>>>>>> 916d6a44
 	}
 	usage := strings.TrimSpace(df.GetUsage())
 	usage = wordWrap(usage, 80)
@@ -199,11 +189,6 @@
 	} else {
 		return fmt.Sprintf("\n    %-35s%-35s%s\n%s", namesText, defaultValueString, envHint, usage)
 	}
-<<<<<<< HEAD
-
-	return s
-=======
->>>>>>> 916d6a44
 }
 
 func indent(s string, nspace int) string {
