--- conflicted
+++ resolved
@@ -1366,30 +1366,12 @@
 //
 // Note, this function doesn't make and changes in the state/blockchain and is
 // useful to execute and retrieve values.
-<<<<<<< HEAD
 func (s *BlockChainAPI) Call(ctx context.Context, args TransactionArgs, blockNrOrHash *rpc.BlockNumberOrHash, overrides *StateOverride, blockOverrides *BlockOverrides) (hexutil.Bytes, error) {
 	if blockNrOrHash == nil {
 		latest := rpc.BlockNumberOrHashWithNumber(rpc.LatestBlockNumber)
 		blockNrOrHash = &latest
 	}
 	result, err := DoCall(ctx, s.b, args, *blockNrOrHash, overrides, blockOverrides, s.b.RPCEVMTimeout(), s.b.RPCGasCap())
-=======
-func (s *BlockChainAPI) Call(ctx context.Context, args TransactionArgs, blockNrOrHash rpc.BlockNumberOrHash, overrides *StateOverride, blockOverrides *BlockOverrides) (hexutil.Bytes, error) {
-	return s.CallWithState(ctx, args, blockNrOrHash, nil, overrides, blockOverrides)
-}
-
-// CallWithState executes the given transaction on the given state for
-// the given block number. Note that as it does an EVM call, fields in
-// the underlying state will change. Make sure to handle it outside of
-// this function (ideally by sending a copy of state).
-//
-// Additionally, the caller can specify a batch of contract for fields overriding.
-//
-// Note, this function doesn't make and changes in the state/blockchain and is
-// useful to execute and retrieve values.
-func (s *BlockChainAPI) CallWithState(ctx context.Context, args TransactionArgs, blockNrOrHash rpc.BlockNumberOrHash, state *state.StateDB, overrides *StateOverride, blockOverrides *BlockOverrides) (hexutil.Bytes, error) {
-	result, err := DoCall(ctx, s.b, args, blockNrOrHash, state, overrides, blockOverrides, s.b.RPCEVMTimeout(), s.b.RPCGasCap())
->>>>>>> 36f2ae5b
 	if err != nil {
 		return nil, err
 	}
