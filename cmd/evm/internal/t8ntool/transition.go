--- conflicted
+++ resolved
@@ -285,12 +285,8 @@
 			return NewError(ErrorConfig, errors.New("EIP-1559 config but missing 'currentBaseFee' in env section"))
 		}
 	}
-<<<<<<< HEAD
-	if chainConfig.IsShanghai(big.NewInt(int64(prestate.Env.Number)), prestate.Env.Timestamp) && prestate.Env.Withdrawals == nil {
-=======
 
 	if chainConfig.IsShanghai(big.NewInt(int64(prestate.Env.Number))) && prestate.Env.Withdrawals == nil {
->>>>>>> 808c41d7
 		return NewError(ErrorConfig, errors.New("Shanghai config but missing 'withdrawals' in env section"))
 	}
 
