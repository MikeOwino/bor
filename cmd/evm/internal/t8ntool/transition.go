// Copyright 2020 The go-ethereum Authors
// This file is part of go-ethereum.
//
// go-ethereum is free software: you can redistribute it and/or modify
// it under the terms of the GNU General Public License as published by
// the Free Software Foundation, either version 3 of the License, or
// (at your option) any later version.
//
// go-ethereum is distributed in the hope that it will be useful,
// but WITHOUT ANY WARRANTY; without even the implied warranty of
// MERCHANTABILITY or FITNESS FOR A PARTICULAR PURPOSE. See the
// GNU General Public License for more details.
//
// You should have received a copy of the GNU General Public License
// along with go-ethereum. If not, see <http://www.gnu.org/licenses/>.

package t8ntool

import (
	"encoding/json"
	"errors"
	"fmt"
	"math/big"
	"os"
	"path"

	"github.com/urfave/cli/v2"

	"github.com/ethereum/go-ethereum/common"
	"github.com/ethereum/go-ethereum/common/hexutil"
	"github.com/ethereum/go-ethereum/consensus/misc/eip1559"
	"github.com/ethereum/go-ethereum/core"
	"github.com/ethereum/go-ethereum/core/state"
	"github.com/ethereum/go-ethereum/core/types"
	"github.com/ethereum/go-ethereum/core/vm"
	"github.com/ethereum/go-ethereum/eth/tracers"
	"github.com/ethereum/go-ethereum/eth/tracers/logger"
	"github.com/ethereum/go-ethereum/log"
	"github.com/ethereum/go-ethereum/params"
	"github.com/ethereum/go-ethereum/tests"
)

const (
	ErrorEVM              = 2
	ErrorConfig           = 3
	ErrorMissingBlockhash = 4

	ErrorJson = 10
	ErrorIO   = 11
	ErrorRlp  = 12

	stdinSelector = "stdin"
)

type NumberedError struct {
	errorCode int
	err       error
}

func NewError(errorCode int, err error) *NumberedError {
	return &NumberedError{errorCode, err}
}

func (n *NumberedError) Error() string {
	return fmt.Sprintf("ERROR(%d): %v", n.errorCode, n.err.Error())
}

func (n *NumberedError) ExitCode() int {
	return n.errorCode
}

// compile-time conformance test
var (
	_ cli.ExitCoder = (*NumberedError)(nil)
)

type input struct {
	Alloc core.GenesisAlloc `json:"alloc,omitempty"`
	Env   *stEnv            `json:"env,omitempty"`
	Txs   []*txWithKey      `json:"txs,omitempty"`
	TxRlp string            `json:"txsRlp,omitempty"`
}

func Transition(ctx *cli.Context) error {
<<<<<<< HEAD
	// Configure the go-ethereum logger
	glogger := log.NewGlogHandler(log.StreamHandler(os.Stderr, log.TerminalFormat(false)))
	glogger.Verbosity(log.Lvl(ctx.Int(VerbosityFlag.Name)))
	log.Root().SetHandler(glogger)

	var (
		err    error
		tracer vm.EVMLogger
	)

	var getTracer func(txIndex int, txHash common.Hash) (vm.EVMLogger, error)
=======
	var getTracer = func(txIndex int, txHash common.Hash) (vm.EVMLogger, error) { return nil, nil }
>>>>>>> da6cdaf6

	baseDir, err := createBasedir(ctx)
	if err != nil {
		return NewError(ErrorIO, fmt.Errorf("failed creating output basedir: %v", err))
	}

<<<<<<< HEAD
	if ctx.Bool(TraceFlag.Name) {
		if ctx.IsSet(TraceDisableMemoryFlag.Name) && ctx.IsSet(TraceEnableMemoryFlag.Name) {
			return NewError(ErrorConfig, fmt.Errorf("can't use both flags --%s and --%s", TraceDisableMemoryFlag.Name, TraceEnableMemoryFlag.Name))
		}

		if ctx.IsSet(TraceDisableReturnDataFlag.Name) && ctx.IsSet(TraceEnableReturnDataFlag.Name) {
			return NewError(ErrorConfig, fmt.Errorf("can't use both flags --%s and --%s", TraceDisableReturnDataFlag.Name, TraceEnableReturnDataFlag.Name))
		}

		if ctx.IsSet(TraceDisableMemoryFlag.Name) {
			log.Warn(fmt.Sprintf("--%s has been deprecated in favour of --%s", TraceDisableMemoryFlag.Name, TraceEnableMemoryFlag.Name))
		}

		if ctx.IsSet(TraceDisableReturnDataFlag.Name) {
			log.Warn(fmt.Sprintf("--%s has been deprecated in favour of --%s", TraceDisableReturnDataFlag.Name, TraceEnableReturnDataFlag.Name))
		}
=======
	if ctx.Bool(TraceFlag.Name) { // JSON opcode tracing
>>>>>>> da6cdaf6
		// Configure the EVM logger
		logConfig := &logger.Config{
			DisableStack:     ctx.Bool(TraceDisableStackFlag.Name),
			EnableMemory:     ctx.Bool(TraceEnableMemoryFlag.Name),
			EnableReturnData: ctx.Bool(TraceEnableReturnDataFlag.Name),
			Debug:            true,
		}
<<<<<<< HEAD

		var prevFile *os.File
		// This one closes the last file
		defer func() {
			if prevFile != nil {
				prevFile.Close()
			}
		}()

		getTracer = func(txIndex int, txHash common.Hash) (vm.EVMLogger, error) {
			if prevFile != nil {
				prevFile.Close()
			}

=======
		getTracer = func(txIndex int, txHash common.Hash) (vm.EVMLogger, error) {
>>>>>>> da6cdaf6
			traceFile, err := os.Create(path.Join(baseDir, fmt.Sprintf("trace-%d-%v.jsonl", txIndex, txHash.String())))
			if err != nil {
				return nil, NewError(ErrorIO, fmt.Errorf("failed creating trace-file: %v", err))
			}
<<<<<<< HEAD

			prevFile = traceFile

			return logger.NewJSONLogger(logConfig, traceFile), nil
=======
			return &traceWriter{logger.NewJSONLogger(logConfig, traceFile), traceFile}, nil
>>>>>>> da6cdaf6
		}
	} else if ctx.IsSet(TraceTracerFlag.Name) {
		var config json.RawMessage
		if ctx.IsSet(TraceTracerConfigFlag.Name) {
			config = []byte(ctx.String(TraceTracerConfigFlag.Name))
		}
		getTracer = func(txIndex int, txHash common.Hash) (vm.EVMLogger, error) {
			traceFile, err := os.Create(path.Join(baseDir, fmt.Sprintf("trace-%d-%v.json", txIndex, txHash.String())))
			if err != nil {
				return nil, NewError(ErrorIO, fmt.Errorf("failed creating trace-file: %v", err))
			}
			tracer, err := tracers.DefaultDirectory.New(ctx.String(TraceTracerFlag.Name), nil, config)
			if err != nil {
				return nil, NewError(ErrorConfig, fmt.Errorf("failed instantiating tracer: %w", err))
			}
			return &traceWriter{tracer, traceFile}, nil
		}
	}
	// We need to load three things: alloc, env and transactions. May be either in
	// stdin input or in files.
	// Check if anything needs to be read from stdin
	var (
		prestate Prestate
		txIt     txIterator // txs to apply
		allocStr = ctx.String(InputAllocFlag.Name)

		envStr    = ctx.String(InputEnvFlag.Name)
		txStr     = ctx.String(InputTxsFlag.Name)
		inputData = &input{}
	)
	// Figure out the prestate alloc
	if allocStr == stdinSelector || envStr == stdinSelector || txStr == stdinSelector {
		decoder := json.NewDecoder(os.Stdin)
		if err := decoder.Decode(inputData); err != nil {
			return NewError(ErrorJson, fmt.Errorf("failed unmarshaling stdin: %v", err))
		}
	}

	if allocStr != stdinSelector {
		if err := readFile(allocStr, "alloc", &inputData.Alloc); err != nil {
			return err
		}
	}

	prestate.Pre = inputData.Alloc

	// Set the block environment
	if envStr != stdinSelector {
		var env stEnv
		if err := readFile(envStr, "env", &env); err != nil {
			return err
		}

		inputData.Env = &env
	}

	prestate.Env = *inputData.Env

	vmConfig := vm.Config{}
	// Construct the chainconfig
	var chainConfig *params.ChainConfig

	if cConf, extraEips, err := tests.GetChainConfig(ctx.String(ForknameFlag.Name)); err != nil {
		return NewError(ErrorConfig, fmt.Errorf("failed constructing chain configuration: %v", err))
	} else {
		chainConfig = cConf
		vmConfig.ExtraEips = extraEips
	}
	// Set the chain id
	chainConfig.ChainID = big.NewInt(ctx.Int64(ChainIDFlag.Name))

	if txIt, err = loadTransactions(txStr, inputData, prestate.Env, chainConfig); err != nil {
		return err
	}
	if err := applyLondonChecks(&prestate.Env, chainConfig); err != nil {
		return err
	}
	if err := applyShanghaiChecks(&prestate.Env, chainConfig); err != nil {
		return err
	}
	if err := applyMergeChecks(&prestate.Env, chainConfig); err != nil {
		return err
	}
	if err := applyCancunChecks(&prestate.Env, chainConfig); err != nil {
		return err
	}
	// Run the test and aggregate the result
	s, result, body, err := prestate.Apply(vmConfig, chainConfig, txIt, ctx.Int64(RewardFlag.Name), getTracer)
	if err != nil {
		return err
	}
	// Dump the excution result
	collector := make(Alloc)
	s.DumpToCollector(collector, nil)
	return dispatchOutput(ctx, baseDir, result, collector, body)
}

func applyLondonChecks(env *stEnv, chainConfig *params.ChainConfig) error {
	if !chainConfig.IsLondon(big.NewInt(int64(env.Number))) {
		return nil
	}
	// Sanity check, to not `panic` in state_transition
	if env.BaseFee != nil {
		// Already set, base fee has precedent over parent base fee.
		return nil
	}
	if env.ParentBaseFee == nil || env.Number == 0 {
		return NewError(ErrorConfig, errors.New("EIP-1559 config but missing 'currentBaseFee' in env section"))
	}
	env.BaseFee = eip1559.CalcBaseFee(chainConfig, &types.Header{
		Number:   new(big.Int).SetUint64(env.Number - 1),
		BaseFee:  env.ParentBaseFee,
		GasUsed:  env.ParentGasUsed,
		GasLimit: env.ParentGasLimit,
	})
	return nil
}

func applyShanghaiChecks(env *stEnv, chainConfig *params.ChainConfig) error {
	if !chainConfig.IsShanghai(big.NewInt(int64(env.Number))) {
		return nil
	}
	if env.Withdrawals == nil {
		return NewError(ErrorConfig, errors.New("Shanghai config but missing 'withdrawals' in env section"))
	}
	return nil
}

func applyMergeChecks(env *stEnv, chainConfig *params.ChainConfig) error {
	isMerged := chainConfig.TerminalTotalDifficulty != nil && chainConfig.TerminalTotalDifficulty.BitLen() == 0
	if !isMerged {
		// pre-merge: If difficulty was not provided by caller, we need to calculate it.
		if env.Difficulty != nil {
			// already set
			return nil
		}
		switch {
		case env.ParentDifficulty == nil:
			return NewError(ErrorConfig, errors.New("currentDifficulty was not provided, and cannot be calculated due to missing parentDifficulty"))
		case env.Number == 0:
			return NewError(ErrorConfig, errors.New("currentDifficulty needs to be provided for block number 0"))
		case env.Timestamp <= env.ParentTimestamp:
			return NewError(ErrorConfig, fmt.Errorf("currentDifficulty cannot be calculated -- currentTime (%d) needs to be after parent time (%d)",
				env.Timestamp, env.ParentTimestamp))
		}
		env.Difficulty = calcDifficulty(chainConfig, env.Number, env.Timestamp,
			env.ParentTimestamp, env.ParentDifficulty, env.ParentUncleHash)
		return nil
	}
	// post-merge:
	// - random must be supplied
	// - difficulty must be zero
	switch {
	case env.Random == nil:
		return NewError(ErrorConfig, errors.New("post-merge requires currentRandom to be defined in env"))
	case env.Difficulty != nil && env.Difficulty.BitLen() != 0:
		return NewError(ErrorConfig, errors.New("post-merge difficulty must be zero (or omitted) in env"))
	}
	env.Difficulty = nil
	return nil
}

func applyCancunChecks(env *stEnv, chainConfig *params.ChainConfig) error {
	if !chainConfig.IsCancun(big.NewInt(int64(env.Number))) {
		env.ParentBeaconBlockRoot = nil // un-set it if it has been set too early
		return nil
	}
	// Post-cancun
	// We require EIP-4788 beacon root to be set in the env
	if env.ParentBeaconBlockRoot == nil {
		return NewError(ErrorConfig, errors.New("post-cancun env requires parentBeaconBlockRoot to be set"))
	}
	return nil
}

type Alloc map[common.Address]core.GenesisAccount

func (g Alloc) OnRoot(common.Hash) {}

func (g Alloc) OnAccount(addr *common.Address, dumpAccount state.DumpAccount) {
	if addr == nil {
		return
	}
	balance, _ := new(big.Int).SetString(dumpAccount.Balance, 10)

	var storage map[common.Hash]common.Hash
	if dumpAccount.Storage != nil {
		storage = make(map[common.Hash]common.Hash)
		for k, v := range dumpAccount.Storage {
			storage[k] = common.HexToHash(v)
		}
	}

	genesisAccount := core.GenesisAccount{
		Code:    dumpAccount.Code,
		Storage: storage,
		Balance: balance,
		Nonce:   dumpAccount.Nonce,
	}
	g[*addr] = genesisAccount
}

// saveFile marshals the object to the given file
func saveFile(baseDir, filename string, data interface{}) error {
	b, err := json.MarshalIndent(data, "", " ")
	if err != nil {
		return NewError(ErrorJson, fmt.Errorf("failed marshalling output: %v", err))
	}

	location := path.Join(baseDir, filename)
	// nolint:gosec
	if err = os.WriteFile(location, b, 0644); err != nil {
		return NewError(ErrorIO, fmt.Errorf("failed writing output: %v", err))
	}

	log.Info("Wrote file", "file", location)

	return nil
}

// dispatchOutput writes the output data to either stderr or stdout, or to the specified
// files
func dispatchOutput(ctx *cli.Context, baseDir string, result *ExecutionResult, alloc Alloc, body hexutil.Bytes) error {
	stdOutObject := make(map[string]interface{})
	stdErrObject := make(map[string]interface{})

	dispatch := func(baseDir, fName, name string, obj interface{}) error {
		switch fName {
		case "stdout":
			stdOutObject[name] = obj
		case "stderr":
			stdErrObject[name] = obj
		case "":
			// don't save
		default: // save to file
			if err := saveFile(baseDir, fName, obj); err != nil {
				return err
			}
		}

		return nil
	}
	if err := dispatch(baseDir, ctx.String(OutputAllocFlag.Name), "alloc", alloc); err != nil {
		return err
	}

	if err := dispatch(baseDir, ctx.String(OutputResultFlag.Name), "result", result); err != nil {
		return err
	}

	if err := dispatch(baseDir, ctx.String(OutputBodyFlag.Name), "body", body); err != nil {
		return err
	}

	if len(stdOutObject) > 0 {
		b, err := json.MarshalIndent(stdOutObject, "", "  ")
		if err != nil {
			return NewError(ErrorJson, fmt.Errorf("failed marshalling output: %v", err))
		}

		os.Stdout.Write(b)
		os.Stdout.WriteString("\n")
	}

	if len(stdErrObject) > 0 {
		b, err := json.MarshalIndent(stdErrObject, "", "  ")
		if err != nil {
			return NewError(ErrorJson, fmt.Errorf("failed marshalling output: %v", err))
		}

		os.Stderr.Write(b)
		os.Stderr.WriteString("\n")
	}

	return nil
}<|MERGE_RESOLUTION|>--- conflicted
+++ resolved
@@ -82,47 +82,14 @@
 }
 
 func Transition(ctx *cli.Context) error {
-<<<<<<< HEAD
-	// Configure the go-ethereum logger
-	glogger := log.NewGlogHandler(log.StreamHandler(os.Stderr, log.TerminalFormat(false)))
-	glogger.Verbosity(log.Lvl(ctx.Int(VerbosityFlag.Name)))
-	log.Root().SetHandler(glogger)
-
-	var (
-		err    error
-		tracer vm.EVMLogger
-	)
-
-	var getTracer func(txIndex int, txHash common.Hash) (vm.EVMLogger, error)
-=======
 	var getTracer = func(txIndex int, txHash common.Hash) (vm.EVMLogger, error) { return nil, nil }
->>>>>>> da6cdaf6
 
 	baseDir, err := createBasedir(ctx)
 	if err != nil {
 		return NewError(ErrorIO, fmt.Errorf("failed creating output basedir: %v", err))
 	}
 
-<<<<<<< HEAD
-	if ctx.Bool(TraceFlag.Name) {
-		if ctx.IsSet(TraceDisableMemoryFlag.Name) && ctx.IsSet(TraceEnableMemoryFlag.Name) {
-			return NewError(ErrorConfig, fmt.Errorf("can't use both flags --%s and --%s", TraceDisableMemoryFlag.Name, TraceEnableMemoryFlag.Name))
-		}
-
-		if ctx.IsSet(TraceDisableReturnDataFlag.Name) && ctx.IsSet(TraceEnableReturnDataFlag.Name) {
-			return NewError(ErrorConfig, fmt.Errorf("can't use both flags --%s and --%s", TraceDisableReturnDataFlag.Name, TraceEnableReturnDataFlag.Name))
-		}
-
-		if ctx.IsSet(TraceDisableMemoryFlag.Name) {
-			log.Warn(fmt.Sprintf("--%s has been deprecated in favour of --%s", TraceDisableMemoryFlag.Name, TraceEnableMemoryFlag.Name))
-		}
-
-		if ctx.IsSet(TraceDisableReturnDataFlag.Name) {
-			log.Warn(fmt.Sprintf("--%s has been deprecated in favour of --%s", TraceDisableReturnDataFlag.Name, TraceEnableReturnDataFlag.Name))
-		}
-=======
 	if ctx.Bool(TraceFlag.Name) { // JSON opcode tracing
->>>>>>> da6cdaf6
 		// Configure the EVM logger
 		logConfig := &logger.Config{
 			DisableStack:     ctx.Bool(TraceDisableStackFlag.Name),
@@ -130,36 +97,12 @@
 			EnableReturnData: ctx.Bool(TraceEnableReturnDataFlag.Name),
 			Debug:            true,
 		}
-<<<<<<< HEAD
-
-		var prevFile *os.File
-		// This one closes the last file
-		defer func() {
-			if prevFile != nil {
-				prevFile.Close()
-			}
-		}()
-
 		getTracer = func(txIndex int, txHash common.Hash) (vm.EVMLogger, error) {
-			if prevFile != nil {
-				prevFile.Close()
-			}
-
-=======
-		getTracer = func(txIndex int, txHash common.Hash) (vm.EVMLogger, error) {
->>>>>>> da6cdaf6
 			traceFile, err := os.Create(path.Join(baseDir, fmt.Sprintf("trace-%d-%v.jsonl", txIndex, txHash.String())))
 			if err != nil {
 				return nil, NewError(ErrorIO, fmt.Errorf("failed creating trace-file: %v", err))
 			}
-<<<<<<< HEAD
-
-			prevFile = traceFile
-
-			return logger.NewJSONLogger(logConfig, traceFile), nil
-=======
 			return &traceWriter{logger.NewJSONLogger(logConfig, traceFile), traceFile}, nil
->>>>>>> da6cdaf6
 		}
 	} else if ctx.IsSet(TraceTracerFlag.Name) {
 		var config json.RawMessage
