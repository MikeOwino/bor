// Copyright 2017 The go-ethereum Authors
// This file is part of go-ethereum.
//
// go-ethereum is free software: you can redistribute it and/or modify
// it under the terms of the GNU General Public License as published by
// the Free Software Foundation, either version 3 of the License, or
// (at your option) any later version.
//
// go-ethereum is distributed in the hope that it will be useful,
// but WITHOUT ANY WARRANTY; without even the implied warranty of
// MERCHANTABILITY or FITNESS FOR A PARTICULAR PURPOSE. See the
// GNU General Public License for more details.
//
// You should have received a copy of the GNU General Public License
// along with go-ethereum. If not, see <http://www.gnu.org/licenses/>.

package main

import (
	"bufio"
	"encoding/json"
	"fmt"
	"os"

	"github.com/urfave/cli/v2"

	"github.com/ethereum/go-ethereum/common"
	"github.com/ethereum/go-ethereum/core/state"
	"github.com/ethereum/go-ethereum/core/vm"
	"github.com/ethereum/go-ethereum/eth/tracers/logger"
	"github.com/ethereum/go-ethereum/log"
	"github.com/ethereum/go-ethereum/tests"
)

var stateTestCommand = &cli.Command{
	Action:    stateTestCmd,
	Name:      "statetest",
	Usage:     "Executes the given state tests. Filenames can be fed via standard input (batch mode) or as an argument (one-off execution).",
	ArgsUsage: "<file>",
}

// StatetestResult contains the execution status after running a state test, any
// error that might have occurred and a dump of the final state if requested.
type StatetestResult struct {
	Name  string       `json:"name"`
	Pass  bool         `json:"pass"`
	Root  *common.Hash `json:"stateRoot,omitempty"`
	Fork  string       `json:"fork"`
	Error string       `json:"error,omitempty"`
	State *state.Dump  `json:"state,omitempty"`
}

func stateTestCmd(ctx *cli.Context) error {
	// Configure the go-ethereum logger
	glogger := log.NewGlogHandler(log.StreamHandler(os.Stderr, log.TerminalFormat(false)))
	glogger.Verbosity(log.Lvl(ctx.Int(VerbosityFlag.Name)))
	log.Root().SetHandler(glogger)

	// Configure the EVM logger
	config := &logger.Config{
		EnableMemory:     !ctx.Bool(DisableMemoryFlag.Name),
		DisableStack:     ctx.Bool(DisableStackFlag.Name),
		DisableStorage:   ctx.Bool(DisableStorageFlag.Name),
		EnableReturnData: !ctx.Bool(DisableReturnDataFlag.Name),
	}
<<<<<<< HEAD

	var (
		tracer   vm.EVMLogger
		debugger *logger.StructLogger
	)

=======
	var cfg vm.Config
>>>>>>> bed84606
	switch {
	case ctx.Bool(MachineFlag.Name):
		cfg.Tracer = logger.NewJSONLogger(config, os.Stderr)

	case ctx.Bool(DebugFlag.Name):
		cfg.Tracer = logger.NewStructLogger(config)
	}
	// Load the test content from the input file
	if len(ctx.Args().First()) != 0 {
		return runStateTest(ctx.Args().First(), cfg, ctx.Bool(MachineFlag.Name), ctx.Bool(DumpFlag.Name))
	}
	// Read filenames from stdin and execute back-to-back
	scanner := bufio.NewScanner(os.Stdin)
	for scanner.Scan() {
		fname := scanner.Text()
		if len(fname) == 0 {
			return nil
		}
		if err := runStateTest(fname, cfg, ctx.Bool(MachineFlag.Name), ctx.Bool(DumpFlag.Name)); err != nil {
			return err
		}
	}
	return nil
}

// runStateTest loads the state-test given by fname, and executes the test.
func runStateTest(fname string, cfg vm.Config, jsonOut, dump bool) error {
	src, err := os.ReadFile(fname)
	if err != nil {
		return err
	}

	var tests map[string]tests.StateTest
	if err := json.Unmarshal(src, &tests); err != nil {
		return err
	}
	// Iterate over all the tests, run them and aggregate the results
	results := make([]StatetestResult, 0, len(tests))

	for key, test := range tests {
		for _, st := range test.Subtests() {
			// Run the test and aggregate the result
			result := &StatetestResult{Name: key, Fork: st.Fork, Pass: true}
			_, s, err := test.Run(st, cfg, false)
			// print state root for evmlab tracing
			if s != nil {
				root := s.IntermediateRoot(false)
				result.Root = &root
<<<<<<< HEAD

				if ctx.Bool(MachineFlag.Name) {
=======
				if jsonOut {
>>>>>>> bed84606
					fmt.Fprintf(os.Stderr, "{\"stateRoot\": \"%#x\"}\n", root)
				}
			}

			if err != nil {
				// Test failed, mark as so and dump any state to aid debugging
				result.Pass, result.Error = false, err.Error()
<<<<<<< HEAD

				if ctx.Bool(DumpFlag.Name) && s != nil {
=======
				if dump && s != nil {
					s, _ = state.New(*result.Root, s.Database(), nil)
>>>>>>> bed84606
					dump := s.RawDump(nil)
					result.State = &dump
				}
			}

			results = append(results, *result)
		}
	}

	out, _ := json.MarshalIndent(results, "", "  ")
	fmt.Println(string(out))

	return nil
}<|MERGE_RESOLUTION|>--- conflicted
+++ resolved
@@ -63,16 +63,7 @@
 		DisableStorage:   ctx.Bool(DisableStorageFlag.Name),
 		EnableReturnData: !ctx.Bool(DisableReturnDataFlag.Name),
 	}
-<<<<<<< HEAD
-
-	var (
-		tracer   vm.EVMLogger
-		debugger *logger.StructLogger
-	)
-
-=======
 	var cfg vm.Config
->>>>>>> bed84606
 	switch {
 	case ctx.Bool(MachineFlag.Name):
 		cfg.Tracer = logger.NewJSONLogger(config, os.Stderr)
@@ -121,12 +112,7 @@
 			if s != nil {
 				root := s.IntermediateRoot(false)
 				result.Root = &root
-<<<<<<< HEAD
-
-				if ctx.Bool(MachineFlag.Name) {
-=======
 				if jsonOut {
->>>>>>> bed84606
 					fmt.Fprintf(os.Stderr, "{\"stateRoot\": \"%#x\"}\n", root)
 				}
 			}
@@ -134,13 +120,8 @@
 			if err != nil {
 				// Test failed, mark as so and dump any state to aid debugging
 				result.Pass, result.Error = false, err.Error()
-<<<<<<< HEAD
-
-				if ctx.Bool(DumpFlag.Name) && s != nil {
-=======
 				if dump && s != nil {
 					s, _ = state.New(*result.Root, s.Database(), nil)
->>>>>>> bed84606
 					dump := s.RawDump(nil)
 					result.State = &dump
 				}
