// Copyright 2021 The go-ethereum Authors
// This file is part of go-ethereum.
//
// go-ethereum is free software: you can redistribute it and/or modify
// it under the terms of the GNU General Public License as published by
// the Free Software Foundation, either version 3 of the License, or
// (at your option) any later version.
//
// go-ethereum is distributed in the hope that it will be useful,
// but WITHOUT ANY WARRANTY; without even the implied warranty of
// MERCHANTABILITY or FITNESS FOR A PARTICULAR PURPOSE. See the
// GNU General Public License for more details.
//
// You should have received a copy of the GNU General Public License
// along with go-ethereum. If not, see <http://www.gnu.org/licenses/>.

package main

import (
	"bytes"
	"encoding/json"
	"errors"
	"os"
	"time"

	"github.com/ethereum/go-ethereum/cmd/utils"
	"github.com/ethereum/go-ethereum/common"
	"github.com/ethereum/go-ethereum/core/rawdb"
	"github.com/ethereum/go-ethereum/core/state"
	"github.com/ethereum/go-ethereum/core/state/pruner"
	"github.com/ethereum/go-ethereum/core/state/snapshot"
	"github.com/ethereum/go-ethereum/core/types"
	"github.com/ethereum/go-ethereum/crypto"
	"github.com/ethereum/go-ethereum/internal/flags"
	"github.com/ethereum/go-ethereum/log"
	"github.com/ethereum/go-ethereum/rlp"
	"github.com/ethereum/go-ethereum/trie"
	cli "github.com/urfave/cli/v2"
)

var (
	snapshotCommand = &cli.Command{
		Name:        "snapshot",
		Usage:       "A set of commands based on the snapshot",
		Description: "",
		Subcommands: []*cli.Command{
			{
				Name:      "prune-state",
				Usage:     "Prune stale ethereum state data based on the snapshot",
				ArgsUsage: "<root>",
<<<<<<< HEAD
				Action:    utils.MigrateFlags(pruneState),
				Category:  "MISCELLANEOUS COMMANDS",
				Flags: []cli.Flag{
					utils.DataDirFlag,
					utils.AncientFlag,
					utils.RopstenFlag,
					utils.SepoliaFlag,
					utils.RinkebyFlag,
					utils.GoerliFlag,
					utils.MumbaiFlag,
					utils.BorMainnetFlag,
=======
				Action:    pruneState,
				Flags: flags.Merge([]cli.Flag{
>>>>>>> ea9e62ca
					utils.CacheTrieJournalFlag,
					utils.BloomFilterSizeFlag,
				}, utils.NetworkFlags, utils.DatabasePathFlags),
				Description: `
geth snapshot prune-state <state-root>
will prune historical state data with the help of the state snapshot.
All trie nodes and contract codes that do not belong to the specified
version state will be deleted from the database. After pruning, only
two version states are available: genesis and the specific one.

The default pruning target is the HEAD-127 state.

WARNING: It's necessary to delete the trie clean cache after the pruning.
If you specify another directory for the trie clean cache via "--cache.trie.journal"
during the use of Geth, please also specify it here for correct deletion. Otherwise
the trie clean cache with default directory will be deleted.
`,
			},
			{
				Name:      "verify-state",
				Usage:     "Recalculate state hash based on the snapshot for verification",
				ArgsUsage: "<root>",
<<<<<<< HEAD
				Action:    utils.MigrateFlags(verifyState),
				Category:  "MISCELLANEOUS COMMANDS",
				Flags: []cli.Flag{
					utils.DataDirFlag,
					utils.AncientFlag,
					utils.RopstenFlag,
					utils.SepoliaFlag,
					utils.RinkebyFlag,
					utils.GoerliFlag,
					utils.MumbaiFlag,
					utils.BorMainnetFlag,
				},
=======
				Action:    verifyState,
				Flags:     flags.Merge(utils.NetworkFlags, utils.DatabasePathFlags),
>>>>>>> ea9e62ca
				Description: `
geth snapshot verify-state <state-root>
will traverse the whole accounts and storages set based on the specified
snapshot and recalculate the root hash of state for verification.
In other words, this command does the snapshot to trie conversion.
`,
			},
			{
				Name:      "check-dangling-storage",
				Usage:     "Check that there is no 'dangling' snap storage",
				ArgsUsage: "<root>",
				Action:    checkDanglingStorage,
				Flags:     flags.Merge(utils.NetworkFlags, utils.DatabasePathFlags),
				Description: `
geth snapshot check-dangling-storage <state-root> traverses the snap storage 
data, and verifies that all snapshot storage data has a corresponding account. 
`,
			},
			{
				Name:      "inspect-account",
				Usage:     "Check all snapshot layers for the a specific account",
				ArgsUsage: "<address | hash>",
				Action:    checkAccount,
				Flags:     flags.Merge(utils.NetworkFlags, utils.DatabasePathFlags),
				Description: `
geth snapshot inspect-account <address | hash> checks all snapshot layers and prints out
information about the specified address. 
`,
			},
			{
				Name:      "traverse-state",
				Usage:     "Traverse the state with given root hash and perform quick verification",
				ArgsUsage: "<root>",
<<<<<<< HEAD
				Action:    utils.MigrateFlags(traverseState),
				Category:  "MISCELLANEOUS COMMANDS",
				Flags: []cli.Flag{
					utils.DataDirFlag,
					utils.AncientFlag,
					utils.RopstenFlag,
					utils.SepoliaFlag,
					utils.RinkebyFlag,
					utils.GoerliFlag,
					utils.MumbaiFlag,
					utils.BorMainnetFlag,
				},
=======
				Action:    traverseState,
				Flags:     flags.Merge(utils.NetworkFlags, utils.DatabasePathFlags),
>>>>>>> ea9e62ca
				Description: `
geth snapshot traverse-state <state-root>
will traverse the whole state from the given state root and will abort if any
referenced trie node or contract code is missing. This command can be used for
state integrity verification. The default checking target is the HEAD state.

It's also usable without snapshot enabled.
`,
			},
			{
				Name:      "traverse-rawstate",
				Usage:     "Traverse the state with given root hash and perform detailed verification",
				ArgsUsage: "<root>",
<<<<<<< HEAD
				Action:    utils.MigrateFlags(traverseRawState),
				Category:  "MISCELLANEOUS COMMANDS",
				Flags: []cli.Flag{
					utils.DataDirFlag,
					utils.AncientFlag,
					utils.RopstenFlag,
					utils.SepoliaFlag,
					utils.RinkebyFlag,
					utils.GoerliFlag,
					utils.MumbaiFlag,
					utils.BorMainnetFlag,
				},
=======
				Action:    traverseRawState,
				Flags:     flags.Merge(utils.NetworkFlags, utils.DatabasePathFlags),
>>>>>>> ea9e62ca
				Description: `
geth snapshot traverse-rawstate <state-root>
will traverse the whole state from the given root and will abort if any referenced
trie node or contract code is missing. This command can be used for state integrity
verification. The default checking target is the HEAD state. It's basically identical
to traverse-state, but the check granularity is smaller. 

It's also usable without snapshot enabled.
`,
			},
			{
				Name:      "dump",
				Usage:     "Dump a specific block from storage (same as 'geth dump' but using snapshots)",
				ArgsUsage: "[? <blockHash> | <blockNum>]",
<<<<<<< HEAD
				Action:    utils.MigrateFlags(dumpState),
				Category:  "MISCELLANEOUS COMMANDS",
				Flags: []cli.Flag{
					utils.DataDirFlag,
					utils.AncientFlag,
					utils.RopstenFlag,
					utils.SepoliaFlag,
					utils.RinkebyFlag,
					utils.GoerliFlag,
					utils.MumbaiFlag,
					utils.BorMainnetFlag,
=======
				Action:    dumpState,
				Flags: flags.Merge([]cli.Flag{
>>>>>>> ea9e62ca
					utils.ExcludeCodeFlag,
					utils.ExcludeStorageFlag,
					utils.StartKeyFlag,
					utils.DumpLimitFlag,
				}, utils.NetworkFlags, utils.DatabasePathFlags),
				Description: `
This command is semantically equivalent to 'geth dump', but uses the snapshots
as the backend data source, making this command a lot faster. 

The argument is interpreted as block number or hash. If none is provided, the latest
block is used.
`,
			},
		},
	}
)

// Deprecation: this command should be deprecated once the hash-based
// scheme is deprecated.
func pruneState(ctx *cli.Context) error {
	stack, config := makeConfigNode(ctx)
	defer stack.Close()

	chaindb := utils.MakeChainDatabase(ctx, stack, false)
	defer chaindb.Close()

	prunerconfig := pruner.Config{
		Datadir:   stack.ResolvePath(""),
		Cachedir:  stack.ResolvePath(config.Eth.TrieCleanCacheJournal),
		BloomSize: ctx.Uint64(utils.BloomFilterSizeFlag.Name),
	}
	pruner, err := pruner.NewPruner(chaindb, prunerconfig)
	if err != nil {
		log.Error("Failed to open snapshot tree", "err", err)
		return err
	}
	if ctx.NArg() > 1 {
		log.Error("Too many arguments given")
		return errors.New("too many arguments")
	}
	var targetRoot common.Hash
	if ctx.NArg() == 1 {
		targetRoot, err = parseRoot(ctx.Args().First())
		if err != nil {
			log.Error("Failed to resolve state root", "err", err)
			return err
		}
	}
	if err = pruner.Prune(targetRoot); err != nil {
		log.Error("Failed to prune state", "err", err)
		return err
	}
	return nil
}

func verifyState(ctx *cli.Context) error {
	stack, _ := makeConfigNode(ctx)
	defer stack.Close()

	chaindb := utils.MakeChainDatabase(ctx, stack, true)
	defer chaindb.Close()

	headBlock := rawdb.ReadHeadBlock(chaindb)
	if headBlock == nil {
		log.Error("Failed to load head block")
		return errors.New("no head block")
	}
	snapconfig := snapshot.Config{
		CacheSize:  256,
		Recovery:   false,
		NoBuild:    true,
		AsyncBuild: false,
	}
	snaptree, err := snapshot.New(snapconfig, chaindb, trie.NewDatabase(chaindb), headBlock.Root())
	if err != nil {
		log.Error("Failed to open snapshot tree", "err", err)
		return err
	}
	if ctx.NArg() > 1 {
		log.Error("Too many arguments given")
		return errors.New("too many arguments")
	}
	var root = headBlock.Root()
	if ctx.NArg() == 1 {
		root, err = parseRoot(ctx.Args().First())
		if err != nil {
			log.Error("Failed to resolve state root", "err", err)
			return err
		}
	}
	if err := snaptree.Verify(root); err != nil {
		log.Error("Failed to verify state", "root", root, "err", err)
		return err
	}
	log.Info("Verified the state", "root", root)
	return snapshot.CheckDanglingStorage(chaindb)
}

// checkDanglingStorage iterates the snap storage data, and verifies that all
// storage also has corresponding account data.
func checkDanglingStorage(ctx *cli.Context) error {
	stack, _ := makeConfigNode(ctx)
	defer stack.Close()

	return snapshot.CheckDanglingStorage(utils.MakeChainDatabase(ctx, stack, true))
}

// traverseState is a helper function used for pruning verification.
// Basically it just iterates the trie, ensure all nodes and associated
// contract codes are present.
func traverseState(ctx *cli.Context) error {
	stack, _ := makeConfigNode(ctx)
	defer stack.Close()

	chaindb := utils.MakeChainDatabase(ctx, stack, true)
	headBlock := rawdb.ReadHeadBlock(chaindb)
	if headBlock == nil {
		log.Error("Failed to load head block")
		return errors.New("no head block")
	}
	if ctx.NArg() > 1 {
		log.Error("Too many arguments given")
		return errors.New("too many arguments")
	}
	var (
		root common.Hash
		err  error
	)
	if ctx.NArg() == 1 {
		root, err = parseRoot(ctx.Args().First())
		if err != nil {
			log.Error("Failed to resolve state root", "err", err)
			return err
		}
		log.Info("Start traversing the state", "root", root)
	} else {
		root = headBlock.Root()
		log.Info("Start traversing the state", "root", root, "number", headBlock.NumberU64())
	}
	triedb := trie.NewDatabase(chaindb)
	t, err := trie.NewStateTrie(trie.StateTrieID(root), triedb)
	if err != nil {
		log.Error("Failed to open trie", "root", root, "err", err)
		return err
	}
	var (
		accounts   int
		slots      int
		codes      int
		lastReport time.Time
		start      = time.Now()
	)
	accIter := trie.NewIterator(t.NodeIterator(nil))
	for accIter.Next() {
		accounts += 1
		var acc types.StateAccount
		if err := rlp.DecodeBytes(accIter.Value, &acc); err != nil {
			log.Error("Invalid account encountered during traversal", "err", err)
			return err
		}
		if acc.Root != types.EmptyRootHash {
			id := trie.StorageTrieID(root, common.BytesToHash(accIter.Key), acc.Root)
			storageTrie, err := trie.NewStateTrie(id, triedb)
			if err != nil {
				log.Error("Failed to open storage trie", "root", acc.Root, "err", err)
				return err
			}
			storageIter := trie.NewIterator(storageTrie.NodeIterator(nil))
			for storageIter.Next() {
				slots += 1
			}
			if storageIter.Err != nil {
				log.Error("Failed to traverse storage trie", "root", acc.Root, "err", storageIter.Err)
				return storageIter.Err
			}
		}
<<<<<<< HEAD
		if !bytes.Equal(acc.CodeHash, emptyCode) {
=======
		if !bytes.Equal(acc.CodeHash, types.EmptyCodeHash.Bytes()) {
>>>>>>> ea9e62ca
			if !rawdb.HasCode(chaindb, common.BytesToHash(acc.CodeHash)) {
				log.Error("Code is missing", "hash", common.BytesToHash(acc.CodeHash))
				return errors.New("missing code")
			}
			codes += 1
		}
		if time.Since(lastReport) > time.Second*8 {
			log.Info("Traversing state", "accounts", accounts, "slots", slots, "codes", codes, "elapsed", common.PrettyDuration(time.Since(start)))
			lastReport = time.Now()
		}
	}
	if accIter.Err != nil {
		log.Error("Failed to traverse state trie", "root", root, "err", accIter.Err)
		return accIter.Err
	}
	log.Info("State is complete", "accounts", accounts, "slots", slots, "codes", codes, "elapsed", common.PrettyDuration(time.Since(start)))
	return nil
}

// traverseRawState is a helper function used for pruning verification.
// Basically it just iterates the trie, ensure all nodes and associated
// contract codes are present. It's basically identical to traverseState
// but it will check each trie node.
func traverseRawState(ctx *cli.Context) error {
	stack, _ := makeConfigNode(ctx)
	defer stack.Close()

	chaindb := utils.MakeChainDatabase(ctx, stack, true)
	headBlock := rawdb.ReadHeadBlock(chaindb)
	if headBlock == nil {
		log.Error("Failed to load head block")
		return errors.New("no head block")
	}
	if ctx.NArg() > 1 {
		log.Error("Too many arguments given")
		return errors.New("too many arguments")
	}
	var (
		root common.Hash
		err  error
	)
	if ctx.NArg() == 1 {
		root, err = parseRoot(ctx.Args().First())
		if err != nil {
			log.Error("Failed to resolve state root", "err", err)
			return err
		}
		log.Info("Start traversing the state", "root", root)
	} else {
		root = headBlock.Root()
		log.Info("Start traversing the state", "root", root, "number", headBlock.NumberU64())
	}
	triedb := trie.NewDatabase(chaindb)
	t, err := trie.NewStateTrie(trie.StateTrieID(root), triedb)
	if err != nil {
		log.Error("Failed to open trie", "root", root, "err", err)
		return err
	}
	var (
		nodes      int
		accounts   int
		slots      int
		codes      int
		lastReport time.Time
		start      = time.Now()
		hasher     = crypto.NewKeccakState()
		got        = make([]byte, 32)
	)
	accIter := t.NodeIterator(nil)
	for accIter.Next(true) {
		nodes += 1
		node := accIter.Hash()

		// Check the present for non-empty hash node(embedded node doesn't
		// have their own hash).
		if node != (common.Hash{}) {
<<<<<<< HEAD
			if !rawdb.HasTrieNode(chaindb, node) {
=======
			blob := rawdb.ReadLegacyTrieNode(chaindb, node)
			if len(blob) == 0 {
>>>>>>> ea9e62ca
				log.Error("Missing trie node(account)", "hash", node)
				return errors.New("missing account")
			}
			hasher.Reset()
			hasher.Write(blob)
			hasher.Read(got)
			if !bytes.Equal(got, node.Bytes()) {
				log.Error("Invalid trie node(account)", "hash", node.Hex(), "value", blob)
				return errors.New("invalid account node")
			}
		}
		// If it's a leaf node, yes we are touching an account,
		// dig into the storage trie further.
		if accIter.Leaf() {
			accounts += 1
			var acc types.StateAccount
			if err := rlp.DecodeBytes(accIter.LeafBlob(), &acc); err != nil {
				log.Error("Invalid account encountered during traversal", "err", err)
				return errors.New("invalid account")
			}
			if acc.Root != types.EmptyRootHash {
				id := trie.StorageTrieID(root, common.BytesToHash(accIter.LeafKey()), acc.Root)
				storageTrie, err := trie.NewStateTrie(id, triedb)
				if err != nil {
					log.Error("Failed to open storage trie", "root", acc.Root, "err", err)
					return errors.New("missing storage trie")
				}
				storageIter := storageTrie.NodeIterator(nil)
				for storageIter.Next(true) {
					nodes += 1
					node := storageIter.Hash()

					// Check the presence for non-empty hash node(embedded node doesn't
					// have their own hash).
					if node != (common.Hash{}) {
<<<<<<< HEAD
						if !rawdb.HasTrieNode(chaindb, node) {
=======
						blob := rawdb.ReadLegacyTrieNode(chaindb, node)
						if len(blob) == 0 {
>>>>>>> ea9e62ca
							log.Error("Missing trie node(storage)", "hash", node)
							return errors.New("missing storage")
						}
						hasher.Reset()
						hasher.Write(blob)
						hasher.Read(got)
						if !bytes.Equal(got, node.Bytes()) {
							log.Error("Invalid trie node(storage)", "hash", node.Hex(), "value", blob)
							return errors.New("invalid storage node")
						}
					}
					// Bump the counter if it's leaf node.
					if storageIter.Leaf() {
						slots += 1
					}
				}
				if storageIter.Error() != nil {
					log.Error("Failed to traverse storage trie", "root", acc.Root, "err", storageIter.Error())
					return storageIter.Error()
				}
			}
<<<<<<< HEAD
			if !bytes.Equal(acc.CodeHash, emptyCode) {
=======
			if !bytes.Equal(acc.CodeHash, types.EmptyCodeHash.Bytes()) {
>>>>>>> ea9e62ca
				if !rawdb.HasCode(chaindb, common.BytesToHash(acc.CodeHash)) {
					log.Error("Code is missing", "account", common.BytesToHash(accIter.LeafKey()))
					return errors.New("missing code")
				}
				codes += 1
			}
			if time.Since(lastReport) > time.Second*8 {
				log.Info("Traversing state", "nodes", nodes, "accounts", accounts, "slots", slots, "codes", codes, "elapsed", common.PrettyDuration(time.Since(start)))
				lastReport = time.Now()
			}
		}
	}
	if accIter.Error() != nil {
		log.Error("Failed to traverse state trie", "root", root, "err", accIter.Error())
		return accIter.Error()
	}
	log.Info("State is complete", "nodes", nodes, "accounts", accounts, "slots", slots, "codes", codes, "elapsed", common.PrettyDuration(time.Since(start)))
	return nil
}

func parseRoot(input string) (common.Hash, error) {
	var h common.Hash
	if err := h.UnmarshalText([]byte(input)); err != nil {
		return h, err
	}
	return h, nil
}

func dumpState(ctx *cli.Context) error {
	stack, _ := makeConfigNode(ctx)
	defer stack.Close()

	conf, db, root, err := parseDumpConfig(ctx, stack)
	if err != nil {
		return err
	}
	snapConfig := snapshot.Config{
		CacheSize:  256,
		Recovery:   false,
		NoBuild:    true,
		AsyncBuild: false,
	}
	snaptree, err := snapshot.New(snapConfig, db, trie.NewDatabase(db), root)
	if err != nil {
		return err
	}
	accIt, err := snaptree.AccountIterator(root, common.BytesToHash(conf.Start))
	if err != nil {
		return err
	}
	defer accIt.Release()

	log.Info("Snapshot dumping started", "root", root)
	var (
		start    = time.Now()
		logged   = time.Now()
		accounts uint64
	)
	enc := json.NewEncoder(os.Stdout)
	enc.Encode(struct {
		Root common.Hash `json:"root"`
	}{root})
	for accIt.Next() {
		account, err := snapshot.FullAccount(accIt.Account())
		if err != nil {
			return err
		}
		da := &state.DumpAccount{
			Balance:   account.Balance.String(),
			Nonce:     account.Nonce,
			Root:      account.Root,
			CodeHash:  account.CodeHash,
			SecureKey: accIt.Hash().Bytes(),
		}
		if !conf.SkipCode && !bytes.Equal(account.CodeHash, types.EmptyCodeHash.Bytes()) {
			da.Code = rawdb.ReadCode(db, common.BytesToHash(account.CodeHash))
		}
		if !conf.SkipStorage {
			da.Storage = make(map[common.Hash]string)

			stIt, err := snaptree.StorageIterator(root, accIt.Hash(), common.Hash{})
			if err != nil {
				return err
			}
			for stIt.Next() {
				da.Storage[stIt.Hash()] = common.Bytes2Hex(stIt.Slot())
			}
		}
		enc.Encode(da)
		accounts++
		if time.Since(logged) > 8*time.Second {
			log.Info("Snapshot dumping in progress", "at", accIt.Hash(), "accounts", accounts,
				"elapsed", common.PrettyDuration(time.Since(start)))
			logged = time.Now()
		}
		if conf.Max > 0 && accounts >= conf.Max {
			break
		}
	}
	log.Info("Snapshot dumping complete", "accounts", accounts,
		"elapsed", common.PrettyDuration(time.Since(start)))
	return nil
}

// checkAccount iterates the snap data layers, and looks up the given account
// across all layers.
func checkAccount(ctx *cli.Context) error {
	if ctx.NArg() != 1 {
		return errors.New("need <address|hash> arg")
	}
	var (
		hash common.Hash
		addr common.Address
	)
	switch arg := ctx.Args().First(); len(arg) {
	case 40, 42:
		addr = common.HexToAddress(arg)
		hash = crypto.Keccak256Hash(addr.Bytes())
	case 64, 66:
		hash = common.HexToHash(arg)
	default:
		return errors.New("malformed address or hash")
	}
	stack, _ := makeConfigNode(ctx)
	defer stack.Close()
	chaindb := utils.MakeChainDatabase(ctx, stack, true)
	defer chaindb.Close()
	start := time.Now()
	log.Info("Checking difflayer journal", "address", addr, "hash", hash)
	if err := snapshot.CheckJournalAccount(chaindb, hash); err != nil {
		return err
	}
	log.Info("Checked the snapshot journalled storage", "time", common.PrettyDuration(time.Since(start)))
	return nil
}<|MERGE_RESOLUTION|>--- conflicted
+++ resolved
@@ -48,22 +48,8 @@
 				Name:      "prune-state",
 				Usage:     "Prune stale ethereum state data based on the snapshot",
 				ArgsUsage: "<root>",
-<<<<<<< HEAD
-				Action:    utils.MigrateFlags(pruneState),
-				Category:  "MISCELLANEOUS COMMANDS",
-				Flags: []cli.Flag{
-					utils.DataDirFlag,
-					utils.AncientFlag,
-					utils.RopstenFlag,
-					utils.SepoliaFlag,
-					utils.RinkebyFlag,
-					utils.GoerliFlag,
-					utils.MumbaiFlag,
-					utils.BorMainnetFlag,
-=======
 				Action:    pruneState,
 				Flags: flags.Merge([]cli.Flag{
->>>>>>> ea9e62ca
 					utils.CacheTrieJournalFlag,
 					utils.BloomFilterSizeFlag,
 				}, utils.NetworkFlags, utils.DatabasePathFlags),
@@ -86,23 +72,8 @@
 				Name:      "verify-state",
 				Usage:     "Recalculate state hash based on the snapshot for verification",
 				ArgsUsage: "<root>",
-<<<<<<< HEAD
-				Action:    utils.MigrateFlags(verifyState),
-				Category:  "MISCELLANEOUS COMMANDS",
-				Flags: []cli.Flag{
-					utils.DataDirFlag,
-					utils.AncientFlag,
-					utils.RopstenFlag,
-					utils.SepoliaFlag,
-					utils.RinkebyFlag,
-					utils.GoerliFlag,
-					utils.MumbaiFlag,
-					utils.BorMainnetFlag,
-				},
-=======
 				Action:    verifyState,
 				Flags:     flags.Merge(utils.NetworkFlags, utils.DatabasePathFlags),
->>>>>>> ea9e62ca
 				Description: `
 geth snapshot verify-state <state-root>
 will traverse the whole accounts and storages set based on the specified
@@ -136,23 +107,8 @@
 				Name:      "traverse-state",
 				Usage:     "Traverse the state with given root hash and perform quick verification",
 				ArgsUsage: "<root>",
-<<<<<<< HEAD
-				Action:    utils.MigrateFlags(traverseState),
-				Category:  "MISCELLANEOUS COMMANDS",
-				Flags: []cli.Flag{
-					utils.DataDirFlag,
-					utils.AncientFlag,
-					utils.RopstenFlag,
-					utils.SepoliaFlag,
-					utils.RinkebyFlag,
-					utils.GoerliFlag,
-					utils.MumbaiFlag,
-					utils.BorMainnetFlag,
-				},
-=======
 				Action:    traverseState,
 				Flags:     flags.Merge(utils.NetworkFlags, utils.DatabasePathFlags),
->>>>>>> ea9e62ca
 				Description: `
 geth snapshot traverse-state <state-root>
 will traverse the whole state from the given state root and will abort if any
@@ -166,23 +122,8 @@
 				Name:      "traverse-rawstate",
 				Usage:     "Traverse the state with given root hash and perform detailed verification",
 				ArgsUsage: "<root>",
-<<<<<<< HEAD
-				Action:    utils.MigrateFlags(traverseRawState),
-				Category:  "MISCELLANEOUS COMMANDS",
-				Flags: []cli.Flag{
-					utils.DataDirFlag,
-					utils.AncientFlag,
-					utils.RopstenFlag,
-					utils.SepoliaFlag,
-					utils.RinkebyFlag,
-					utils.GoerliFlag,
-					utils.MumbaiFlag,
-					utils.BorMainnetFlag,
-				},
-=======
 				Action:    traverseRawState,
 				Flags:     flags.Merge(utils.NetworkFlags, utils.DatabasePathFlags),
->>>>>>> ea9e62ca
 				Description: `
 geth snapshot traverse-rawstate <state-root>
 will traverse the whole state from the given root and will abort if any referenced
@@ -197,22 +138,8 @@
 				Name:      "dump",
 				Usage:     "Dump a specific block from storage (same as 'geth dump' but using snapshots)",
 				ArgsUsage: "[? <blockHash> | <blockNum>]",
-<<<<<<< HEAD
-				Action:    utils.MigrateFlags(dumpState),
-				Category:  "MISCELLANEOUS COMMANDS",
-				Flags: []cli.Flag{
-					utils.DataDirFlag,
-					utils.AncientFlag,
-					utils.RopstenFlag,
-					utils.SepoliaFlag,
-					utils.RinkebyFlag,
-					utils.GoerliFlag,
-					utils.MumbaiFlag,
-					utils.BorMainnetFlag,
-=======
 				Action:    dumpState,
 				Flags: flags.Merge([]cli.Flag{
->>>>>>> ea9e62ca
 					utils.ExcludeCodeFlag,
 					utils.ExcludeStorageFlag,
 					utils.StartKeyFlag,
@@ -389,11 +316,7 @@
 				return storageIter.Err
 			}
 		}
-<<<<<<< HEAD
-		if !bytes.Equal(acc.CodeHash, emptyCode) {
-=======
 		if !bytes.Equal(acc.CodeHash, types.EmptyCodeHash.Bytes()) {
->>>>>>> ea9e62ca
 			if !rawdb.HasCode(chaindb, common.BytesToHash(acc.CodeHash)) {
 				log.Error("Code is missing", "hash", common.BytesToHash(acc.CodeHash))
 				return errors.New("missing code")
@@ -470,12 +393,8 @@
 		// Check the present for non-empty hash node(embedded node doesn't
 		// have their own hash).
 		if node != (common.Hash{}) {
-<<<<<<< HEAD
-			if !rawdb.HasTrieNode(chaindb, node) {
-=======
 			blob := rawdb.ReadLegacyTrieNode(chaindb, node)
 			if len(blob) == 0 {
->>>>>>> ea9e62ca
 				log.Error("Missing trie node(account)", "hash", node)
 				return errors.New("missing account")
 			}
@@ -511,12 +430,8 @@
 					// Check the presence for non-empty hash node(embedded node doesn't
 					// have their own hash).
 					if node != (common.Hash{}) {
-<<<<<<< HEAD
-						if !rawdb.HasTrieNode(chaindb, node) {
-=======
 						blob := rawdb.ReadLegacyTrieNode(chaindb, node)
 						if len(blob) == 0 {
->>>>>>> ea9e62ca
 							log.Error("Missing trie node(storage)", "hash", node)
 							return errors.New("missing storage")
 						}
@@ -538,11 +453,7 @@
 					return storageIter.Error()
 				}
 			}
-<<<<<<< HEAD
-			if !bytes.Equal(acc.CodeHash, emptyCode) {
-=======
 			if !bytes.Equal(acc.CodeHash, types.EmptyCodeHash.Bytes()) {
->>>>>>> ea9e62ca
 				if !rawdb.HasCode(chaindb, common.BytesToHash(acc.CodeHash)) {
 					log.Error("Code is missing", "account", common.BytesToHash(accIter.LeafKey()))
 					return errors.New("missing code")
