--- conflicted
+++ resolved
@@ -163,11 +163,7 @@
 			utils.RinkebyFlag,
 			utils.TxLookupLimitFlag,
 			utils.GoerliFlag,
-<<<<<<< HEAD
-			utils.YoloV1Flag,
-=======
 			utils.YoloV2Flag,
->>>>>>> cc05b050
 			utils.LegacyTestnetFlag,
 		},
 		Category: "BLOCKCHAIN COMMANDS",
@@ -217,11 +213,7 @@
 			utils.RopstenFlag,
 			utils.RinkebyFlag,
 			utils.GoerliFlag,
-<<<<<<< HEAD
-			utils.YoloV1Flag,
-=======
 			utils.YoloV2Flag,
->>>>>>> cc05b050
 			utils.LegacyTestnetFlag,
 			utils.SyncModeFlag,
 		},
