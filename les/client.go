--- conflicted
+++ resolved
@@ -157,14 +157,10 @@
 
 	// Note: NewLightChain adds the trusted checkpoint so it needs an ODR with
 	// indexers already set but not started yet
-<<<<<<< HEAD
+
+	// checker := whitelist.NewService(chainDb)
+
 	if leth.blockchain, err = light.NewLightChain(leth.odr, leth.chainConfig, leth.engine, nil); err != nil {
-=======
-
-	checker := whitelist.NewService(chainDb)
-
-	if leth.blockchain, err = light.NewLightChain(leth.odr, leth.chainConfig, leth.engine, checkpoint, checker); err != nil {
->>>>>>> 4d96b145
 		return nil, err
 	}
 	leth.chainReader = leth.blockchain
