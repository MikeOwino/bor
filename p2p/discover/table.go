--- conflicted
+++ resolved
@@ -25,11 +25,7 @@
 import (
 	"context"
 	"fmt"
-<<<<<<< HEAD
-	"net"
-=======
 	"net/netip"
->>>>>>> aadddf3a
 	"slices"
 	"sync"
 	"time"
@@ -458,13 +454,6 @@
 	for i := range seeds {
 		seed := seeds[i]
 		if tab.log.Enabled(context.Background(), log.LevelTrace) {
-<<<<<<< HEAD
-			age := time.Since(tab.db.LastPongReceived(seed.ID(), seed.IP()))
-			addr, _ := seed.UDPEndpoint()
-			tab.log.Trace("Found seed node in database", "id", seed.ID(), "addr", addr, "age", age)
-		}
-		tab.handleAddNode(addNodeOp{node: seed, isInbound: false})
-=======
 			age := time.Since(tab.db.LastPongReceived(seed.ID(), seed.IPAddr()))
 			addr, _ := seed.UDPEndpoint()
 			tab.log.Trace("Found seed node in database", "id", seed.ID(), "addr", addr, "age", age)
@@ -472,7 +461,6 @@
 		tab.mutex.Lock()
 		tab.handleAddNode(addNodeOp{node: seed, isInbound: false})
 		tab.mutex.Unlock()
->>>>>>> aadddf3a
 	}
 }
 
@@ -485,7 +473,6 @@
 func (tab *Table) bucket(id enode.ID) *bucket {
 	d := enode.LogDist(tab.self().ID(), id)
 	return tab.bucketAtDistance(d)
-<<<<<<< HEAD
 }
 
 func (tab *Table) bucketAtDistance(d int) *bucket {
@@ -496,42 +483,34 @@
 	return tab.buckets[d-bucketMinDistance-1]
 }
 
-func (tab *Table) addIP(b *bucket, ip net.IP) bool {
-	if len(ip) == 0 {
+func (tab *Table) addIP(b *bucket, ip netip.Addr) bool {
+	if !ip.IsValid() || ip.IsUnspecified() {
 		return false // Nodes without IP cannot be added.
 	}
-
-	if netutil.IsLAN(ip) {
+	if netutil.AddrIsLAN(ip) {
 		return true
 	}
-
-	if !tab.ips.Add(ip) {
+	if !tab.ips.AddAddr(ip) {
 		tab.log.Debug("IP exceeds table limit", "ip", ip)
 		return false
 	}
-
-	if !b.ips.Add(ip) {
+	if !b.ips.AddAddr(ip) {
 		tab.log.Debug("IP exceeds bucket limit", "ip", ip)
-		tab.ips.Remove(ip)
-
+		tab.ips.RemoveAddr(ip)
 		return false
 	}
 
 	return true
-=======
->>>>>>> aadddf3a
-}
-
-func (tab *Table) removeIP(b *bucket, ip net.IP) {
-	if netutil.IsLAN(ip) {
+}
+
+func (tab *Table) removeIP(b *bucket, ip netip.Addr) {
+	if netutil.AddrIsLAN(ip) {
 		return
 	}
-
-	tab.ips.Remove(ip)
-	b.ips.Remove(ip)
-}
-
-<<<<<<< HEAD
+	tab.ips.RemoveAddr(ip)
+	b.ips.RemoveAddr(ip)
+}
+
 // handleAddNode adds the node in the request to the table, if there is space.
 // The caller must hold tab.mutex.
 func (tab *Table) handleAddNode(req addNodeOp) bool {
@@ -555,30 +534,11 @@
 		tab.addReplacement(b, req.node)
 		return false
 	}
-	if !tab.addIP(b, req.node.IP()) {
+	if !tab.addIP(b, req.node.IPAddr()) {
 		// Can't add: IP limit reached.
-=======
-func (tab *Table) addIP(b *bucket, ip netip.Addr) bool {
-	if !ip.IsValid() || ip.IsUnspecified() {
-		return false // Nodes without IP cannot be added.
-	}
-	if netutil.AddrIsLAN(ip) {
-		return true
-	}
-	if !tab.ips.AddAddr(ip) {
-		tab.log.Debug("IP exceeds table limit", "ip", ip)
-		return false
-	}
-	if !b.ips.AddAddr(ip) {
-		tab.log.Debug("IP exceeds bucket limit", "ip", ip)
-		tab.ips.RemoveAddr(ip)
->>>>>>> aadddf3a
-		return false
-	}
-	return true
-}
-
-<<<<<<< HEAD
+		return false
+	}
+
 	// Add to bucket.
 	wn := &tableNode{Node: req.node}
 	if req.forceSetLive {
@@ -597,83 +557,6 @@
 		// TODO: update ENR
 		return
 	}
-
-	if !tab.addIP(b, n.IP()) {
-		return
-	}
-
-	wn := &tableNode{Node: n, addedToTable: time.Now()}
-	var removed *tableNode
-	b.replacements, removed = pushNode(b.replacements, wn, maxReplacements)
-	if removed != nil {
-		tab.removeIP(b, removed.IP())
-=======
-func (tab *Table) removeIP(b *bucket, ip netip.Addr) {
-	if netutil.AddrIsLAN(ip) {
-		return
-	}
-	tab.ips.RemoveAddr(ip)
-	b.ips.RemoveAddr(ip)
-}
-
-// handleAddNode adds the node in the request to the table, if there is space.
-// The caller must hold tab.mutex.
-func (tab *Table) handleAddNode(req addNodeOp) bool {
-	if req.node.ID() == tab.self().ID() {
-		return false
-	}
-	// For nodes from inbound contact, there is an additional safety measure: if the table
-	// is still initializing the node is not added.
-	if req.isInbound && !tab.isInitDone() {
-		return false
-	}
-
-	b := tab.bucket(req.node.ID())
-	n, _ := tab.bumpInBucket(b, req.node, req.isInbound)
-	if n != nil {
-		// Already in bucket.
-		return false
-	}
-	if len(b.entries) >= bucketSize {
-		// Bucket full, maybe add as replacement.
-		tab.addReplacement(b, req.node)
-		return false
-	}
-	if !tab.addIP(b, req.node.IPAddr()) {
-		// Can't add: IP limit reached.
-		return false
-	}
-
-	// Add to bucket.
-	wn := &tableNode{Node: req.node}
-	if req.forceSetLive {
-		wn.livenessChecks = 1
-		wn.isValidatedLive = true
->>>>>>> aadddf3a
-	}
-	b.entries = append(b.entries, wn)
-	b.replacements = deleteNode(b.replacements, wn.ID())
-	tab.nodeAdded(b, wn)
-	return true
-}
-
-<<<<<<< HEAD
-func (tab *Table) nodeAdded(b *bucket, n *tableNode) {
-	if n.addedToTable == (time.Time{}) {
-		n.addedToTable = time.Now()
-	}
-	n.addedToBucket = time.Now()
-	tab.revalidation.nodeAdded(tab, n)
-	if tab.nodeAddedHook != nil {
-		tab.nodeAddedHook(b, n)
-	}
-=======
-// addReplacement adds n to the replacement cache of bucket b.
-func (tab *Table) addReplacement(b *bucket, n *enode.Node) {
-	if containsID(b.replacements, n.ID()) {
-		// TODO: update ENR
-		return
-	}
 	if !tab.addIP(b, n.IPAddr()) {
 		return
 	}
@@ -695,7 +578,6 @@
 	if tab.nodeAddedHook != nil {
 		tab.nodeAddedHook(b, n)
 	}
->>>>>>> aadddf3a
 	if metrics.Enabled {
 		bucketsCounter[b.index].Inc(1)
 	}
@@ -723,20 +605,12 @@
 	// Remove the node.
 	n := b.entries[index]
 	b.entries = slices.Delete(b.entries, index, index+1)
-<<<<<<< HEAD
-	tab.removeIP(b, n.IP())
-=======
 	tab.removeIP(b, n.IPAddr())
->>>>>>> aadddf3a
 	tab.nodeRemoved(b, n)
 
 	// Add replacement.
 	if len(b.replacements) == 0 {
-<<<<<<< HEAD
-		tab.log.Debug("Removed dead node", "b", b.index, "id", n.ID(), "ip", n.IP())
-=======
 		tab.log.Debug("Removed dead node", "b", b.index, "id", n.ID(), "ip", n.IPAddr())
->>>>>>> aadddf3a
 		return nil
 	}
 	rindex := tab.rand.Intn(len(b.replacements))
@@ -744,11 +618,7 @@
 	b.replacements = slices.Delete(b.replacements, rindex, rindex+1)
 	b.entries = append(b.entries, rep)
 	tab.nodeAdded(b, rep)
-<<<<<<< HEAD
-	tab.log.Debug("Replaced dead node", "b", b.index, "id", n.ID(), "ip", n.IP(), "r", rep.ID(), "rip", rep.IP())
-=======
 	tab.log.Debug("Replaced dead node", "b", b.index, "id", n.ID(), "ip", n.IPAddr(), "r", rep.ID(), "rip", rep.IPAddr())
->>>>>>> aadddf3a
 	return rep
 }
 
@@ -775,17 +645,10 @@
 	ipchanged := newRecord.IPAddr() != n.IPAddr()
 	portchanged := newRecord.UDP() != n.UDP()
 	if ipchanged {
-<<<<<<< HEAD
-		tab.removeIP(b, n.IP())
-		if !tab.addIP(b, newRecord.IP()) {
-			// It doesn't fit with the limit, put the previous record back.
-			tab.addIP(b, n.IP())
-=======
 		tab.removeIP(b, n.IPAddr())
 		if !tab.addIP(b, newRecord.IPAddr()) {
 			// It doesn't fit with the limit, put the previous record back.
 			tab.addIP(b, n.IPAddr())
->>>>>>> aadddf3a
 			return n, false
 		}
 	}
@@ -804,19 +667,11 @@
 	var fails int
 	if op.success {
 		// Reset failure counter because it counts _consecutive_ failures.
-<<<<<<< HEAD
-		tab.db.UpdateFindFails(op.node.ID(), op.node.IP(), 0)
-	} else {
-		fails = tab.db.FindFails(op.node.ID(), op.node.IP())
-		fails++
-		tab.db.UpdateFindFails(op.node.ID(), op.node.IP(), fails)
-=======
 		tab.db.UpdateFindFails(op.node.ID(), op.node.IPAddr(), 0)
 	} else {
 		fails = tab.db.FindFails(op.node.ID(), op.node.IPAddr())
 		fails++
 		tab.db.UpdateFindFails(op.node.ID(), op.node.IPAddr(), fails)
->>>>>>> aadddf3a
 	}
 
 	tab.mutex.Lock()
@@ -846,9 +701,6 @@
 	removed := list[len(list)-1]
 	copy(list[1:], list)
 	list[0] = n
-<<<<<<< HEAD
-
-=======
->>>>>>> aadddf3a
+
 	return list, removed
 }