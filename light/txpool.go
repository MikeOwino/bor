--- conflicted
+++ resolved
@@ -318,11 +318,7 @@
 	next := new(big.Int).Add(head.Number, big.NewInt(1))
 	pool.istanbul = pool.config.IsIstanbul(next)
 	pool.eip2718 = pool.config.IsBerlin(next)
-<<<<<<< HEAD
-	pool.shanghai = pool.config.IsShanghai(next, uint64(time.Now().Unix()))
-=======
 	pool.shanghai = pool.config.IsShanghai(next)
->>>>>>> 808c41d7
 }
 
 // Stop stops the light transaction pool
