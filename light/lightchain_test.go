// Copyright 2016 The go-ethereum Authors
// This file is part of the go-ethereum library.
//
// The go-ethereum library is free software: you can redistribute it and/or modify
// it under the terms of the GNU Lesser General Public License as published by
// the Free Software Foundation, either version 3 of the License, or
// (at your option) any later version.
//
// The go-ethereum library is distributed in the hope that it will be useful,
// but WITHOUT ANY WARRANTY; without even the implied warranty of
// MERCHANTABILITY or FITNESS FOR A PARTICULAR PURPOSE. See the
// GNU Lesser General Public License for more details.
//
// You should have received a copy of the GNU Lesser General Public License
// along with the go-ethereum library. If not, see <http://www.gnu.org/licenses/>.

package light

import (
	"context"
	"errors"
	"math/big"
	"testing"

	"github.com/ethereum/go-ethereum/common"
	"github.com/ethereum/go-ethereum/consensus/ethash"
	"github.com/ethereum/go-ethereum/core"
	"github.com/ethereum/go-ethereum/core/rawdb"
	"github.com/ethereum/go-ethereum/core/types"
	"github.com/ethereum/go-ethereum/ethdb"
	"github.com/ethereum/go-ethereum/params"
	"github.com/ethereum/go-ethereum/trie"
)

// So we can deterministically seed different blockchains
var (
	canonicalSeed = 1
	forkSeed      = 2
)

// makeHeaderChain creates a deterministic chain of headers rooted at parent.
func makeHeaderChain(parent *types.Header, n int, db ethdb.Database, seed int) []*types.Header {
	blocks, _ := core.GenerateChain(params.TestChainConfig, types.NewBlockWithHeader(parent), ethash.NewFaker(), db, n, func(i int, b *core.BlockGen) {
		b.SetCoinbase(common.Address{0: byte(seed), 19: byte(i)})
	})
	headers := make([]*types.Header, len(blocks))
	for i, block := range blocks {
		headers[i] = block.Header()
	}
	return headers
}

// newCanonical creates a chain database, and injects a deterministic canonical
// chain. Depending on the full flag, if creates either a full block chain or a
// header only chain.
func newCanonical(n int) (ethdb.Database, *LightChain, error) {
	db := rawdb.NewMemoryDatabase()
	gspec := core.Genesis{Config: params.TestChainConfig}
<<<<<<< HEAD
	genesis := gspec.MustCommit(db)
	blockchain, _ := NewLightChain(&dummyOdr{db: db, indexerConfig: TestClientIndexerConfig}, gspec.Config, ethash.NewFaker(), nil)
=======
	genesis := gspec.MustCommit(db, trie.NewDatabase(db, trie.HashDefaults))
	blockchain, _ := NewLightChain(&dummyOdr{db: db, indexerConfig: TestClientIndexerConfig}, gspec.Config, ethash.NewFaker())
>>>>>>> 916d6a44

	// Create and inject the requested chain
	if n == 0 {
		return db, blockchain, nil
	}
	// Header-only chain requested
	headers := makeHeaderChain(genesis.Header(), n, db, canonicalSeed)
	_, err := blockchain.InsertHeaderChain(headers)
	return db, blockchain, err
}

// newTestLightChain creates a LightChain that doesn't validate anything.
func newTestLightChain() *LightChain {
	db := rawdb.NewMemoryDatabase()
	gspec := &core.Genesis{
		Difficulty: big.NewInt(1),
		Config:     params.TestChainConfig,
	}
<<<<<<< HEAD
	gspec.MustCommit(db)
	lc, err := NewLightChain(&dummyOdr{db: db}, gspec.Config, ethash.NewFullFaker(), nil)
=======
	gspec.MustCommit(db, trie.NewDatabase(db, trie.HashDefaults))
	lc, err := NewLightChain(&dummyOdr{db: db}, gspec.Config, ethash.NewFullFaker())
>>>>>>> 916d6a44
	if err != nil {
		panic(err)
	}
	return lc
}

// Test fork of length N starting from block i
func testFork(t *testing.T, LightChain *LightChain, i, n int, comparator func(td1, td2 *big.Int)) {
	// Copy old chain up to #i into a new db
	db, LightChain2, err := newCanonical(i)
	if err != nil {
		t.Fatal("could not make new canonical in testFork", err)
	}
	// Assert the chains have the same header/block at #i
	var hash1, hash2 common.Hash
	hash1 = LightChain.GetHeaderByNumber(uint64(i)).Hash()
	hash2 = LightChain2.GetHeaderByNumber(uint64(i)).Hash()
	if hash1 != hash2 {
		t.Errorf("chain content mismatch at %d: have hash %v, want hash %v", i, hash2, hash1)
	}
	// Extend the newly created chain
	headerChainB := makeHeaderChain(LightChain2.CurrentHeader(), n, db, forkSeed)
	if _, err := LightChain2.InsertHeaderChain(headerChainB); err != nil {
		t.Fatalf("failed to insert forking chain: %v", err)
	}
	// Sanity check that the forked chain can be imported into the original
	var tdPre, tdPost *big.Int
	cur := LightChain.CurrentHeader()
	tdPre = LightChain.GetTd(cur.Hash(), cur.Number.Uint64())
	if err := testHeaderChainImport(headerChainB, LightChain); err != nil {
		t.Fatalf("failed to import forked header chain: %v", err)
	}
	last := headerChainB[len(headerChainB)-1]
	tdPost = LightChain.GetTd(last.Hash(), last.Number.Uint64())
	// Compare the total difficulties of the chains
	comparator(tdPre, tdPost)
}

// testHeaderChainImport tries to process a chain of header, writing them into
// the database if successful.
func testHeaderChainImport(chain []*types.Header, lightchain *LightChain) error {
	for _, header := range chain {
		// Try and validate the header
		if err := lightchain.engine.VerifyHeader(lightchain.hc, header); err != nil {
			return err
		}
		// Manually insert the header into the database, but don't reorganize (allows subsequent testing)
		lightchain.chainmu.Lock()
		rawdb.WriteTd(lightchain.chainDb, header.Hash(), header.Number.Uint64(),
			new(big.Int).Add(header.Difficulty, lightchain.GetTd(header.ParentHash, header.Number.Uint64()-1)))
		rawdb.WriteHeader(lightchain.chainDb, header)
		lightchain.chainmu.Unlock()
	}
	return nil
}

// Tests that given a starting canonical chain of a given size, it can be extended
// with various length chains.
func TestExtendCanonicalHeaders(t *testing.T) {
	length := 5

	// Make first chain starting from genesis
	_, processor, err := newCanonical(length)
	if err != nil {
		t.Fatalf("failed to make new canonical chain: %v", err)
	}
	// Define the difficulty comparator
	better := func(td1, td2 *big.Int) {
		if td2.Cmp(td1) <= 0 {
			t.Errorf("total difficulty mismatch: have %v, expected more than %v", td2, td1)
		}
	}
	// Start fork from current height
	testFork(t, processor, length, 1, better)
	testFork(t, processor, length, 2, better)
	testFork(t, processor, length, 5, better)
	testFork(t, processor, length, 10, better)
}

// Tests that given a starting canonical chain of a given size, creating shorter
// forks do not take canonical ownership.
func TestShorterForkHeaders(t *testing.T) {
	length := 10

	// Make first chain starting from genesis
	_, processor, err := newCanonical(length)
	if err != nil {
		t.Fatalf("failed to make new canonical chain: %v", err)
	}
	// Define the difficulty comparator
	worse := func(td1, td2 *big.Int) {
		if td2.Cmp(td1) >= 0 {
			t.Errorf("total difficulty mismatch: have %v, expected less than %v", td2, td1)
		}
	}
	// Sum of numbers must be less than `length` for this to be a shorter fork
	testFork(t, processor, 0, 3, worse)
	testFork(t, processor, 0, 7, worse)
	testFork(t, processor, 1, 1, worse)
	testFork(t, processor, 1, 7, worse)
	testFork(t, processor, 5, 3, worse)
	testFork(t, processor, 5, 4, worse)
}

// Tests that given a starting canonical chain of a given size, creating longer
// forks do take canonical ownership.
func TestLongerForkHeaders(t *testing.T) {
	length := 10

	// Make first chain starting from genesis
	_, processor, err := newCanonical(length)
	if err != nil {
		t.Fatalf("failed to make new canonical chain: %v", err)
	}
	// Define the difficulty comparator
	better := func(td1, td2 *big.Int) {
		if td2.Cmp(td1) <= 0 {
			t.Errorf("total difficulty mismatch: have %v, expected more than %v", td2, td1)
		}
	}
	// Sum of numbers must be greater than `length` for this to be a longer fork
	testFork(t, processor, 0, 11, better)
	testFork(t, processor, 0, 15, better)
	testFork(t, processor, 1, 10, better)
	testFork(t, processor, 1, 12, better)
	testFork(t, processor, 5, 6, better)
	testFork(t, processor, 5, 8, better)
}

// Tests that given a starting canonical chain of a given size, creating equal
// forks do take canonical ownership.
func TestEqualForkHeaders(t *testing.T) {
	length := 10

	// Make first chain starting from genesis
	_, processor, err := newCanonical(length)
	if err != nil {
		t.Fatalf("failed to make new canonical chain: %v", err)
	}
	// Define the difficulty comparator
	equal := func(td1, td2 *big.Int) {
		if td2.Cmp(td1) != 0 {
			t.Errorf("total difficulty mismatch: have %v, want %v", td2, td1)
		}
	}
	// Sum of numbers must be equal to `length` for this to be an equal fork
	testFork(t, processor, 0, 10, equal)
	testFork(t, processor, 1, 9, equal)
	testFork(t, processor, 2, 8, equal)
	testFork(t, processor, 5, 5, equal)
	testFork(t, processor, 6, 4, equal)
	testFork(t, processor, 9, 1, equal)
}

// Tests that chains missing links do not get accepted by the processor.
func TestBrokenHeaderChain(t *testing.T) {
	// Make chain starting from genesis
	db, LightChain, err := newCanonical(10)
	if err != nil {
		t.Fatalf("failed to make new canonical chain: %v", err)
	}
	// Create a forked chain, and try to insert with a missing link
	chain := makeHeaderChain(LightChain.CurrentHeader(), 5, db, forkSeed)[1:]
	if err := testHeaderChainImport(chain, LightChain); err == nil {
		t.Errorf("broken header chain not reported")
	}
}

func makeHeaderChainWithDiff(genesis *types.Block, d []int, seed byte) []*types.Header {
	var chain []*types.Header
	for i, difficulty := range d {
		header := &types.Header{
			Coinbase:    common.Address{seed},
			Number:      big.NewInt(int64(i + 1)),
			Difficulty:  big.NewInt(int64(difficulty)),
			UncleHash:   types.EmptyUncleHash,
			TxHash:      types.EmptyTxsHash,
			ReceiptHash: types.EmptyReceiptsHash,
		}
		if i == 0 {
			header.ParentHash = genesis.Hash()
		} else {
			header.ParentHash = chain[i-1].Hash()
		}
		chain = append(chain, types.CopyHeader(header))
	}
	return chain
}

type dummyOdr struct {
	OdrBackend
	db            ethdb.Database
	indexerConfig *IndexerConfig
}

func (odr *dummyOdr) Database() ethdb.Database {
	return odr.db
}

func (odr *dummyOdr) Retrieve(ctx context.Context, req OdrRequest) error {
	return nil
}

func (odr *dummyOdr) IndexerConfig() *IndexerConfig {
	return odr.indexerConfig
}

// Tests that reorganizing a long difficult chain after a short easy one
// overwrites the canonical numbers and links in the database.
func TestReorgLongHeaders(t *testing.T) {
	testReorg(t, []int{1, 2, 4}, []int{1, 2, 3, 4}, 10)
}

// Tests that reorganizing a short difficult chain after a long easy one
// overwrites the canonical numbers and links in the database.
func TestReorgShortHeaders(t *testing.T) {
	testReorg(t, []int{1, 2, 3, 4}, []int{1, 10}, 11)
}

func testReorg(t *testing.T, first, second []int, td int64) {
	bc := newTestLightChain()

	// Insert an easy and a difficult chain afterwards
	bc.InsertHeaderChain(makeHeaderChainWithDiff(bc.genesisBlock, first, 11))
	bc.InsertHeaderChain(makeHeaderChainWithDiff(bc.genesisBlock, second, 22))
	// Check that the chain is valid number and link wise
	prev := bc.CurrentHeader()
	for header := bc.GetHeaderByNumber(bc.CurrentHeader().Number.Uint64() - 1); header.Number.Uint64() != 0; prev, header = header, bc.GetHeaderByNumber(header.Number.Uint64()-1) {
		if prev.ParentHash != header.Hash() {
			t.Errorf("parent header hash mismatch: have %x, want %x", prev.ParentHash, header.Hash())
		}
	}
	// Make sure the chain total difficulty is the correct one
	want := new(big.Int).Add(bc.genesisBlock.Difficulty(), big.NewInt(td))
	if have := bc.GetTd(bc.CurrentHeader().Hash(), bc.CurrentHeader().Number.Uint64()); have.Cmp(want) != 0 {
		t.Errorf("total difficulty mismatch: have %v, want %v", have, want)
	}
}

// Tests that the insertion functions detect banned hashes.
func TestBadHeaderHashes(t *testing.T) {
	bc := newTestLightChain()

	// Create a chain, ban a hash and try to import
	var err error
	headers := makeHeaderChainWithDiff(bc.genesisBlock, []int{1, 2, 4}, 10)
	core.BadHashes[headers[2].Hash()] = true
	if _, err = bc.InsertHeaderChain(headers); !errors.Is(err, core.ErrBannedHash) {
		t.Errorf("error mismatch: have: %v, want %v", err, core.ErrBannedHash)
	}
}

// Tests that bad hashes are detected on boot, and the chan rolled back to a
// good state prior to the bad hash.
func TestReorgBadHeaderHashes(t *testing.T) {
	bc := newTestLightChain()

	// Create a chain, import and ban afterwards
	headers := makeHeaderChainWithDiff(bc.genesisBlock, []int{1, 2, 3, 4}, 10)

	if _, err := bc.InsertHeaderChain(headers); err != nil {
		t.Fatalf("failed to import headers: %v", err)
	}
	if bc.CurrentHeader().Hash() != headers[3].Hash() {
		t.Errorf("last header hash mismatch: have: %x, want %x", bc.CurrentHeader().Hash(), headers[3].Hash())
	}
	core.BadHashes[headers[3].Hash()] = true
	defer func() { delete(core.BadHashes, headers[3].Hash()) }()

	// Create a new LightChain and check that it rolled back the state.
	ncm, err := NewLightChain(&dummyOdr{db: bc.chainDb}, params.TestChainConfig, ethash.NewFaker(), nil)
	if err != nil {
		t.Fatalf("failed to create new chain manager: %v", err)
	}
	if ncm.CurrentHeader().Hash() != headers[2].Hash() {
		t.Errorf("last header hash mismatch: have: %x, want %x", ncm.CurrentHeader().Hash(), headers[2].Hash())
	}
}<|MERGE_RESOLUTION|>--- conflicted
+++ resolved
@@ -56,13 +56,8 @@
 func newCanonical(n int) (ethdb.Database, *LightChain, error) {
 	db := rawdb.NewMemoryDatabase()
 	gspec := core.Genesis{Config: params.TestChainConfig}
-<<<<<<< HEAD
-	genesis := gspec.MustCommit(db)
+	genesis := gspec.MustCommit(db, trie.NewDatabase(db, trie.HashDefaults))
 	blockchain, _ := NewLightChain(&dummyOdr{db: db, indexerConfig: TestClientIndexerConfig}, gspec.Config, ethash.NewFaker(), nil)
-=======
-	genesis := gspec.MustCommit(db, trie.NewDatabase(db, trie.HashDefaults))
-	blockchain, _ := NewLightChain(&dummyOdr{db: db, indexerConfig: TestClientIndexerConfig}, gspec.Config, ethash.NewFaker())
->>>>>>> 916d6a44
 
 	// Create and inject the requested chain
 	if n == 0 {
@@ -81,13 +76,8 @@
 		Difficulty: big.NewInt(1),
 		Config:     params.TestChainConfig,
 	}
-<<<<<<< HEAD
-	gspec.MustCommit(db)
+	gspec.MustCommit(db, trie.NewDatabase(db, trie.HashDefaults))
 	lc, err := NewLightChain(&dummyOdr{db: db}, gspec.Config, ethash.NewFullFaker(), nil)
-=======
-	gspec.MustCommit(db, trie.NewDatabase(db, trie.HashDefaults))
-	lc, err := NewLightChain(&dummyOdr{db: db}, gspec.Config, ethash.NewFullFaker())
->>>>>>> 916d6a44
 	if err != nil {
 		panic(err)
 	}
